[package]
name = 'ton_abi'
<<<<<<< HEAD
version = '2.2.3'
=======
version = '2.2.4'
>>>>>>> 47359d76

[dependencies]
base64 = '0.10.0'
byteorder = '1.3.2'
chrono = '0.4.9'
ed25519 = '1.0.1'
ed25519-dalek = '1.0.0-pre.4'
failure = '0.1'
hex = '0.3.2'
num-bigint = '0.4'
num-traits = '0.2'
serde = '1.0.91'
serde_derive = '1.0.91'
serde_json = '1.0.41'
sha2 = '0.8'
ton_block = { git = 'https://github.com/tonlabs/ton-labs-block.git', tag = '1.7.47' }
ton_types = { git = 'https://github.com/tonlabs/ton-labs-types.git', tag = '1.11.0' }

[dev-dependencies]
pretty_assertions = '1.0'
rand = '0.7'

[features]
ci_run = [  ]<|MERGE_RESOLUTION|>--- conflicted
+++ resolved
@@ -1,10 +1,6 @@
 [package]
 name = 'ton_abi'
-<<<<<<< HEAD
-version = '2.2.3'
-=======
-version = '2.2.4'
->>>>>>> 47359d76
+version = '2.2.5'
 
 [dependencies]
 base64 = '0.10.0'
