--- conflicted
+++ resolved
@@ -1,13 +1,8 @@
 [package]
 build = 'common/build/build.rs'
 edition = '2021'
-<<<<<<< HEAD
 name = 'ever_abi'
 version = '2.5.0'
-=======
-name = 'ton_abi'
-version = '2.4.27'
->>>>>>> a02c2b1f
 
 [dependencies]
 base64 = '0.10.0'
@@ -21,12 +16,7 @@
 serde_derive = '1.0.91'
 serde_json = '1.0.41'
 sha2 = '0.10'
-<<<<<<< HEAD
-ever_block = { git = 'https://github.com/tonlabs/ever-block.git', tag = '1.10.0' }
-=======
-ton_block = { git = 'https://github.com/tonlabs/ever-block.git', tag = '1.9.143' }
-ton_types = { git = 'https://github.com/tonlabs/ever-types.git', tag = '2.0.40' }
->>>>>>> a02c2b1f
+ever_block = { git = 'https://github.com/everx-labs/ever-block.git', tag = '1.10.0' }
 
 [dev-dependencies]
 pretty_assertions = '1.3'