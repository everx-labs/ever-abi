[package]
build = 'common/build/build.rs'
edition = '2021'
name = 'ton_abi'
version = '2.3.146'

[dependencies]
base64 = '0.10.0'
byteorder = '1.3.2'
chrono = '0.4.9'
failure = '0.1'
hex = '0.3.2'
num-bigint = '0.4'
num-traits = '0.2'
serde = '1.0.91'
serde_derive = '1.0.91'
serde_json = '1.0.41'
<<<<<<< HEAD
ton_block = { git = 'https://github.com/tonlabs/ever-block.git', tag = '1.9.103' }
=======
sha2 = '0.10'
ton_block = { git = 'https://github.com/tonlabs/ever-block.git', tag = '1.9.104' }
>>>>>>> 7a4c8f37
ton_types = { git = 'https://github.com/tonlabs/ever-types.git', tag = '2.0.28' }

[dev-dependencies]
pretty_assertions = '1.3'<|MERGE_RESOLUTION|>--- conflicted
+++ resolved
@@ -15,12 +15,8 @@
 serde = '1.0.91'
 serde_derive = '1.0.91'
 serde_json = '1.0.41'
-<<<<<<< HEAD
-ton_block = { git = 'https://github.com/tonlabs/ever-block.git', tag = '1.9.103' }
-=======
 sha2 = '0.10'
 ton_block = { git = 'https://github.com/tonlabs/ever-block.git', tag = '1.9.104' }
->>>>>>> 7a4c8f37
 ton_types = { git = 'https://github.com/tonlabs/ever-types.git', tag = '2.0.28' }
 
 [dev-dependencies]
