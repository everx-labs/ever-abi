[package]
name = 'ton_abi'
<<<<<<< HEAD
version = '2.3.0'
=======
version = '2.2.10'
>>>>>>> 3bb88f56

[dependencies]
base64 = '0.10.0'
byteorder = '1.3.2'
chrono = '0.4.9'
ed25519 = '1.0.1'
ed25519-dalek = '1.0.0-pre.4'
failure = '0.1'
hex = '0.3.2'
num-bigint = '0.4'
num-traits = '0.2'
serde = '1.0.91'
serde_derive = '1.0.91'
serde_json = '1.0.41'
sha2 = '0.8'
ton_block = { git = 'https://github.com/tonlabs/ton-labs-block.git', tag = '1.7.52' }
ton_types = { git = 'https://github.com/tonlabs/ton-labs-types.git', tag = '1.11.3' }

[dev-dependencies]
pretty_assertions = '1.0'
rand = '0.7'

[features]
ci_run = [  ]<|MERGE_RESOLUTION|>--- conflicted
+++ resolved
@@ -1,10 +1,6 @@
 [package]
 name = 'ton_abi'
-<<<<<<< HEAD
 version = '2.3.0'
-=======
-version = '2.2.10'
->>>>>>> 3bb88f56
 
 [dependencies]
 base64 = '0.10.0'
