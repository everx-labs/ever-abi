--- conflicted
+++ resolved
@@ -1,10 +1,6 @@
 [package]
 name = 'ton_abi'
-<<<<<<< HEAD
-version = '2.3.27'
-=======
-version = '2.3.29'
->>>>>>> cf9455f8
+version = '2.3.30'
 
 [dependencies]
 base64 = '0.10.0'
@@ -19,15 +15,9 @@
 serde = '1.0.91'
 serde_derive = '1.0.91'
 serde_json = '1.0.41'
-<<<<<<< HEAD
 sha2 = '0.10'
-ton_block = { git = 'https://github.com/tonlabs/ton-labs-block.git', tag = '1.8.19' }
-ton_types = { git = 'https://github.com/tonlabs/ton-labs-types.git', tag = '1.11.10' }
-=======
-sha2 = '0.8'
 ton_block = { git = 'https://github.com/tonlabs/ton-labs-block.git', tag = '1.9.0' }
 ton_types = { git = 'https://github.com/tonlabs/ton-labs-types.git', tag = '1.11.11' }
->>>>>>> cf9455f8
 
 [dev-dependencies]
 pretty_assertions = '1.0'
