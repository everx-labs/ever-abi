[package]
name = 'ton_abi'
<<<<<<< HEAD
version = '2.1.20'
=======
version = '2.2.1'
>>>>>>> 0eb962b4

[dependencies]
base64 = '0.10.0'
byteorder = '1.3.2'
chrono = '0.4.9'
ed25519 = '1.0.1'
ed25519-dalek = '1.0.0-pre.4'
failure = '0.1'
hex = '0.3.2'
num-bigint = '0.4'
num-traits = '0.2'
serde = '1.0.91'
serde_derive = '1.0.91'
serde_json = '1.0.41'
sha2 = '0.8'
ton_block = { git = 'https://github.com/tonlabs/ton-labs-block.git', tag = '1.7.43' }
ton_types = { git = 'https://github.com/tonlabs/ton-labs-types.git', tag = '1.10.14' }

[dev-dependencies]
pretty_assertions = '1.0'
rand = '0.7'

[features]
ci_run = [  ]<|MERGE_RESOLUTION|>--- conflicted
+++ resolved
@@ -1,10 +1,6 @@
 [package]
 name = 'ton_abi'
-<<<<<<< HEAD
-version = '2.1.20'
-=======
 version = '2.2.1'
->>>>>>> 0eb962b4
 
 [dependencies]
 base64 = '0.10.0'
