[package]
build = 'common/build/build.rs'
edition = '2021'
name = 'ever_abi'
version = '2.5.1'

[dependencies]
base64 = '0.10.0'
byteorder = '1.3.2'
chrono = '0.4.9'
failure = '0.1'
hex = '0.3.2'
num-bigint = '0.4'
num-traits = '0.2'
serde = '1.0.91'
serde_derive = '1.0.91'
serde_json = '1.0.41'
sha2 = '0.10'
<<<<<<< HEAD
ton_block = { git = 'https://github.com/tonlabs/ever-block.git', tag = 'pre_feature-common-message' }
ton_types = { git = 'https://github.com/tonlabs/ever-types.git', tag = 'pre_feature-common-message' }
=======
ever_block = { git = 'https://github.com/everx-labs/ever-block.git', tag = '1.10.0' }
>>>>>>> e80c51cd

[dev-dependencies]
pretty_assertions = '1.3'
<|MERGE_RESOLUTION|>--- conflicted
+++ resolved
@@ -2,7 +2,7 @@
 build = 'common/build/build.rs'
 edition = '2021'
 name = 'ever_abi'
-version = '2.5.1'
+version = '2.5.2'
 
 [dependencies]
 base64 = '0.10.0'
@@ -16,12 +16,7 @@
 serde_derive = '1.0.91'
 serde_json = '1.0.41'
 sha2 = '0.10'
-<<<<<<< HEAD
-ton_block = { git = 'https://github.com/tonlabs/ever-block.git', tag = 'pre_feature-common-message' }
-ton_types = { git = 'https://github.com/tonlabs/ever-types.git', tag = 'pre_feature-common-message' }
-=======
-ever_block = { git = 'https://github.com/everx-labs/ever-block.git', tag = '1.10.0' }
->>>>>>> e80c51cd
+ever_block = { git = 'https://github.com/everx-labs/ever-block.git', branch = 'feature-mesh' }
 
 [dev-dependencies]
 pretty_assertions = '1.3'
