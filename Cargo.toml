--- conflicted
+++ resolved
@@ -1,10 +1,6 @@
 [package]
 name = 'ton_abi'
-<<<<<<< HEAD
-version = '2.2.1'
-=======
-version = '2.2.2'
->>>>>>> d2db9e80
+version = '2.2.3'
 
 [dependencies]
 base64 = '0.10.0'
