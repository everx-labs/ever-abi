[package]
name = 'ton_abi'
<<<<<<< HEAD
version = '2.2.5'
=======
version = '2.2.6'
>>>>>>> 3d009cbf

[dependencies]
base64 = '0.10.0'
byteorder = '1.3.2'
chrono = '0.4.9'
ed25519 = '1.0.1'
ed25519-dalek = '1.0.0-pre.4'
failure = '0.1'
hex = '0.3.2'
num-bigint = '0.4'
num-traits = '0.2'
serde = '1.0.91'
serde_derive = '1.0.91'
serde_json = '1.0.41'
sha2 = '0.8'
ton_block = { git = 'https://github.com/tonlabs/ton-labs-block.git', tag = '1.7.49' }
ton_types = { git = 'https://github.com/tonlabs/ton-labs-types.git', tag = '1.11.1' }

[dev-dependencies]
pretty_assertions = '1.0'
rand = '0.7'

[features]
ci_run = [  ]<|MERGE_RESOLUTION|>--- conflicted
+++ resolved
@@ -1,10 +1,6 @@
 [package]
 name = 'ton_abi'
-<<<<<<< HEAD
-version = '2.2.5'
-=======
 version = '2.2.6'
->>>>>>> 3d009cbf
 
 [dependencies]
 base64 = '0.10.0'
