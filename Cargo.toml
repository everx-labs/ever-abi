[package]
build = 'common/build/build.rs'
name = 'ton_abi'
version = '2.3.124'

[dependencies]
base64 = '0.10.0'
byteorder = '1.3.2'
chrono = '0.4.9'
ed25519 = '1.0.1'
ed25519-dalek = '1.0'
failure = '0.1'
hex = '0.3.2'
num-bigint = '0.4'
num-traits = '0.2'
serde = '1.0.91'
serde_derive = '1.0.91'
serde_json = '1.0.41'
sha2 = '0.10'
<<<<<<< HEAD
ton_block = { git = 'https://github.com/tonlabs/ever-block.git', tag = '1.9.82' }
=======
ton_block = { git = 'https://github.com/tonlabs/ever-block.git', tag = '1.9.83' }
>>>>>>> ff35c562
ton_types = { git = 'https://github.com/tonlabs/ever-types.git', tag = '2.0.15' }

[dev-dependencies]
pretty_assertions = '1.3'
rand = '0.7'
<|MERGE_RESOLUTION|>--- conflicted
+++ resolved
@@ -17,11 +17,7 @@
 serde_derive = '1.0.91'
 serde_json = '1.0.41'
 sha2 = '0.10'
-<<<<<<< HEAD
-ton_block = { git = 'https://github.com/tonlabs/ever-block.git', tag = '1.9.82' }
-=======
 ton_block = { git = 'https://github.com/tonlabs/ever-block.git', tag = '1.9.83' }
->>>>>>> ff35c562
 ton_types = { git = 'https://github.com/tonlabs/ever-types.git', tag = '2.0.15' }
 
 [dev-dependencies]
