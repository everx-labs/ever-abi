[package]
build = 'common/build/build.rs'
edition = '2021'
name = 'ton_abi'
<<<<<<< HEAD
version = '2.4.0'
=======
version = '2.3.149'
>>>>>>> 2505c86b

[dependencies]
base64 = '0.10.0'
byteorder = '1.3.2'
chrono = '0.4.9'
failure = '0.1'
hex = '0.3.2'
num-bigint = '0.4'
num-traits = '0.2'
serde = '1.0.91'
serde_derive = '1.0.91'
serde_json = '1.0.41'
sha2 = '0.10'
ton_block = { git = 'https://github.com/tonlabs/ever-block.git', tag = '1.9.107' }
ton_types = { git = 'https://github.com/tonlabs/ever-types.git', tag = '2.0.29' }

[dev-dependencies]
pretty_assertions = '1.3'
<|MERGE_RESOLUTION|>--- conflicted
+++ resolved
@@ -2,11 +2,7 @@
 build = 'common/build/build.rs'
 edition = '2021'
 name = 'ton_abi'
-<<<<<<< HEAD
 version = '2.4.0'
-=======
-version = '2.3.149'
->>>>>>> 2505c86b
 
 [dependencies]
 base64 = '0.10.0'
