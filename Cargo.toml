[package]
name = 'ton_abi'
version = '2.3.26'

[dependencies]
base64 = '0.10.0'
byteorder = '1.3.2'
chrono = '0.4.9'
ed25519 = '1.0.1'
ed25519-dalek = '1.0'
failure = '0.1'
hex = '0.3.2'
num-bigint = '0.4'
num-traits = '0.2'
serde = '1.0.91'
serde_derive = '1.0.91'
serde_json = '1.0.41'
<<<<<<< HEAD
sha2 = '0.10'
ton_block = { git = 'https://github.com/tonlabs/ton-labs-block.git', tag = '1.8.18' }
=======
sha2 = '0.8'
ton_block = { git = 'https://github.com/tonlabs/ton-labs-block.git', tag = '1.8.19' }
>>>>>>> 81e45185
ton_types = { git = 'https://github.com/tonlabs/ton-labs-types.git', tag = '1.11.10' }

[dev-dependencies]
pretty_assertions = '1.0'
rand = '0.7'<|MERGE_RESOLUTION|>--- conflicted
+++ resolved
@@ -15,13 +15,8 @@
 serde = '1.0.91'
 serde_derive = '1.0.91'
 serde_json = '1.0.41'
-<<<<<<< HEAD
 sha2 = '0.10'
-ton_block = { git = 'https://github.com/tonlabs/ton-labs-block.git', tag = '1.8.18' }
-=======
-sha2 = '0.8'
 ton_block = { git = 'https://github.com/tonlabs/ton-labs-block.git', tag = '1.8.19' }
->>>>>>> 81e45185
 ton_types = { git = 'https://github.com/tonlabs/ton-labs-types.git', tag = '1.11.10' }
 
 [dev-dependencies]
