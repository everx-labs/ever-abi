--- conflicted
+++ resolved
@@ -1,10 +1,6 @@
 [package]
 name = 'ton_abi'
-<<<<<<< HEAD
-version = '2.2.9'
-=======
 version = '2.2.7'
->>>>>>> ad2f0bd2
 
 [dependencies]
 base64 = '0.10.0'
