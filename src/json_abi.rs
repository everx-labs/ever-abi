--- conflicted
+++ resolved
@@ -1,212 +1,200 @@
-/*
-* Copyright (C) 2019-2021 TON Labs. All Rights Reserved.
-*
-* Licensed under the SOFTWARE EVALUATION License (the "License"); you may not use
-* this file except in compliance with the License.
-*
-* Unless required by applicable law or agreed to in writing, software
-* distributed under the License is distributed on an "AS IS" BASIS,
-* WITHOUT WARRANTIES OR CONDITIONS OF ANY KIND, either express or implied.
-* See the License for the specific TON DEV software governing permissions and
-* limitations under the License.
-*/
-
-use crate::{
-    error::AbiError, contract::Contract, token::{Detokenizer, Tokenizer, TokenValue}
-};
-
-use ed25519_dalek::Keypair;
-use serde_json::Value;
-use std::collections::HashMap;
-use ton_types::{Result, BuilderData, SliceData};
-use token::DetokenizeWhat;
-
-/// Encodes `parameters` for given `function` of contract described by `abi` into `BuilderData`
-/// which can be used as message body for calling contract
-pub fn encode_function_call(
-    abi: String,
-    function: String,
-    header: Option<String>,
-    parameters: String,
-    internal: bool,
-    pair: Option<&Keypair>,
-) -> Result<BuilderData> {
-    let contract = Contract::load(abi.as_bytes())?;
-
-    let function = contract.function(&function)?;
-
-    let mut header_tokens = if let Some(header) = header {
-        let v: Value = serde_json::from_str(&header).map_err(|err| AbiError::SerdeError { err } )?;
-        Tokenizer::tokenize_optional_params(function.header_params(), &v, &HashMap::new())?
-    } else {
-        HashMap::new()
-    };
-    // add public key into header
-    if pair.is_some() && header_tokens.get("pubkey").is_none() {
-        header_tokens.insert("pubkey".to_owned(), TokenValue::PublicKey(pair.map(|pair| pair.public)));
-    }
-
-    let v: Value = serde_json::from_str(&parameters).map_err(|err| AbiError::SerdeError { err } )?;
-    let input_tokens = Tokenizer::tokenize_all_params(&function.name, function.input_params(), &v)?;
-
-    function.encode_input(&header_tokens, &input_tokens, internal, pair)
-}
-
-/// Encodes `parameters` for given `function` of contract described by `abi` into `BuilderData`
-/// which can be used as message body for calling contract. Message body is prepared for
-/// signing. Sign should be the added by `add_sign_to_function_call` function
-pub fn prepare_function_call_for_sign(
-    abi: String,
-    function: String,
-    header: Option<String>,
-    parameters: String,
-) -> Result<(BuilderData, Vec<u8>)> {
-    let contract = Contract::load(abi.as_bytes())?;
-
-    let function = contract.function(&function)?;
-
-    let header_tokens = if let Some(header) = header {
-        let v: Value = serde_json::from_str(&header).map_err(|err| AbiError::SerdeError { err } )?;
-        Tokenizer::tokenize_optional_params(function.header_params(), &v, &HashMap::new())?
-    } else {
-        HashMap::new()
-    };
-
-    let v: Value = serde_json::from_str(&parameters).map_err(|err| AbiError::SerdeError { err } )?;
-    let input_tokens = Tokenizer::tokenize_all_params(&function.name, function.input_params(), &v)?;
-
-    function.create_unsigned_call(&header_tokens, &input_tokens, false, true)
-}
-
-/// Add sign to messsage body returned by `prepare_function_call_for_sign` function
-pub fn add_sign_to_function_call(
-    abi: String,
-    signature: &[u8],
-    public_key: Option<&[u8]>,
-    function_call: SliceData
-) -> Result<BuilderData> {
-    let contract = Contract::load(abi.as_bytes())?;
-    contract.add_sign_to_encoded_input(signature, public_key, function_call)
-}
-
-/// Decodes output parameters returned by contract function call
-pub fn decode_function_response(
-    abi: String,
-    function: String,
-    response: SliceData,
-    internal: bool,
-) -> Result<String> {
-    let contract = Contract::load(abi.as_bytes())?;
-
-    let function = contract.function(&function)?;
-
-    let tokens = function.decode_output(response, internal)?;
-
-<<<<<<< HEAD
-    Detokenizer::detokenize(&tokens)
-=======
-    Detokenizer::detokenize(
-        DetokenizeWhat::Function(&function.name),
-        &function.output_params(),
-        &tokens
-    )
->>>>>>> 17325eb8
-}
-
-pub struct DecodedMessage {
-    pub function_name: String,
-    pub params: String
-}
-
-/// Decodes output parameters returned by some function call. Returns parameters and function name
-pub fn decode_unknown_function_response(
-    abi: String,
-    response: SliceData,
-    internal: bool,
-) -> Result<DecodedMessage> {
-    let contract = Contract::load(abi.as_bytes())?;
-
-    let result = contract.decode_output(response, internal)?;
-
-<<<<<<< HEAD
-    let output = Detokenizer::detokenize(&result.tokens)?;
-=======
-    let output = Detokenizer::detokenize(
-        DetokenizeWhat::Output(&result.function_name),
-        &result.params,
-        &result.tokens
-    )?;
->>>>>>> 17325eb8
-
-    Ok(DecodedMessage {
-        function_name: result.function_name,
-        params: output
-    })
-}
-
-/// Decodes output parameters returned by some function call. Returns parametes and function name
-pub fn decode_unknown_function_call(
-    abi: String,
-    response: SliceData,
-    internal: bool,
-) -> Result<DecodedMessage> {
-    let contract = Contract::load(abi.as_bytes())?;
-
-    let result = contract.decode_input(response, internal)?;
-
-<<<<<<< HEAD
-    let input = Detokenizer::detokenize(&result.tokens)?;
-=======
-    let input = Detokenizer::detokenize(
-        DetokenizeWhat::Output(&result.function_name),
-        &result.params,
-        &result.tokens,
-    )?;
->>>>>>> 17325eb8
-
-    Ok(DecodedMessage {
-        function_name: result.function_name,
-        params: input
-    })
-}
-
-/// Changes initial values for public contract variables
-pub fn update_contract_data(abi: &str, parameters: &str, data: SliceData) -> Result<SliceData> {
-    let contract = Contract::load(abi.as_bytes())?;
-
-    let data_json: serde_json::Value = serde_json::from_str(parameters)?;
-
-    let params: Vec<_> = contract
-        .data()
-        .values()
-        .map(|item| item.value.clone())
-        .collect();
-
-    let tokens = Tokenizer::tokenize_all_params("", &params[..], &data_json)?;
-
-    contract.update_data(data, &tokens)
-}
-
-/// Decode initial values of public contract variables
-pub fn decode_contract_data(abi: &str, data: SliceData) -> Result<String> {
-    let contract = Contract::load(abi.as_bytes())?;
-
-    Detokenizer::detokenize(&contract.decode_data(data)?)
-}
-
-/// Decode account storage fields
-pub fn decode_storage_fields(abi: &str, data: SliceData) -> Result<String> {
-    let contract = Contract::load(abi.as_bytes())?;
-
-    let decoded = contract.decode_storage_fields(data)?;
-
-    Detokenizer::detokenize(&decoded)
-}
-
-#[cfg(test)]
-#[path = "tests/v1/full_stack_tests.rs"]
-mod tests_v1;
-
-#[cfg(test)]
-#[path = "tests/v2/full_stack_tests.rs"]
-mod tests_v2;
+/*
+* Copyright (C) 2019-2021 TON Labs. All Rights Reserved.
+*
+* Licensed under the SOFTWARE EVALUATION License (the "License"); you may not use
+* this file except in compliance with the License.
+*
+* Unless required by applicable law or agreed to in writing, software
+* distributed under the License is distributed on an "AS IS" BASIS,
+* WITHOUT WARRANTIES OR CONDITIONS OF ANY KIND, either express or implied.
+* See the License for the specific TON DEV software governing permissions and
+* limitations under the License.
+*/
+
+use crate::{
+    error::AbiError, contract::Contract, token::{Detokenizer, Tokenizer, TokenValue}
+};
+
+use ed25519_dalek::Keypair;
+use serde_json::Value;
+use std::collections::HashMap;
+use ton_types::{Result, BuilderData, SliceData};
+use token::DetokenizeWhat;
+
+/// Encodes `parameters` for given `function` of contract described by `abi` into `BuilderData`
+/// which can be used as message body for calling contract
+pub fn encode_function_call(
+    abi: String,
+    function: String,
+    header: Option<String>,
+    parameters: String,
+    internal: bool,
+    pair: Option<&Keypair>,
+) -> Result<BuilderData> {
+    let contract = Contract::load(abi.as_bytes())?;
+
+    let function = contract.function(&function)?;
+
+    let mut header_tokens = if let Some(header) = header {
+        let v: Value = serde_json::from_str(&header).map_err(|err| AbiError::SerdeError { err } )?;
+        Tokenizer::tokenize_optional_params(function.header_params(), &v, &HashMap::new())?
+    } else {
+        HashMap::new()
+    };
+    // add public key into header
+    if pair.is_some() && header_tokens.get("pubkey").is_none() {
+        header_tokens.insert("pubkey".to_owned(), TokenValue::PublicKey(pair.map(|pair| pair.public)));
+    }
+
+    let v: Value = serde_json::from_str(&parameters).map_err(|err| AbiError::SerdeError { err } )?;
+    let input_tokens = Tokenizer::tokenize_all_params(&function.name, function.input_params(), &v)?;
+
+    function.encode_input(&header_tokens, &input_tokens, internal, pair)
+}
+
+/// Encodes `parameters` for given `function` of contract described by `abi` into `BuilderData`
+/// which can be used as message body for calling contract. Message body is prepared for
+/// signing. Sign should be the added by `add_sign_to_function_call` function
+pub fn prepare_function_call_for_sign(
+    abi: String,
+    function: String,
+    header: Option<String>,
+    parameters: String,
+) -> Result<(BuilderData, Vec<u8>)> {
+    let contract = Contract::load(abi.as_bytes())?;
+
+    let function = contract.function(&function)?;
+
+    let header_tokens = if let Some(header) = header {
+        let v: Value = serde_json::from_str(&header).map_err(|err| AbiError::SerdeError { err } )?;
+        Tokenizer::tokenize_optional_params(function.header_params(), &v, &HashMap::new())?
+    } else {
+        HashMap::new()
+    };
+
+    let v: Value = serde_json::from_str(&parameters).map_err(|err| AbiError::SerdeError { err } )?;
+    let input_tokens = Tokenizer::tokenize_all_params(&function.name, function.input_params(), &v)?;
+
+    function.create_unsigned_call(&header_tokens, &input_tokens, false, true)
+}
+
+/// Add sign to messsage body returned by `prepare_function_call_for_sign` function
+pub fn add_sign_to_function_call(
+    abi: String,
+    signature: &[u8],
+    public_key: Option<&[u8]>,
+    function_call: SliceData
+) -> Result<BuilderData> {
+    let contract = Contract::load(abi.as_bytes())?;
+    contract.add_sign_to_encoded_input(signature, public_key, function_call)
+}
+
+/// Decodes output parameters returned by contract function call
+pub fn decode_function_response(
+    abi: String,
+    function: String,
+    response: SliceData,
+    internal: bool,
+) -> Result<String> {
+    let contract = Contract::load(abi.as_bytes())?;
+
+    let function = contract.function(&function)?;
+
+    let tokens = function.decode_output(response, internal)?;
+
+    Detokenizer::detokenize(
+        DetokenizeWhat::Function(&function.name),
+        &function.output_params(),
+        &tokens
+    )
+}
+
+pub struct DecodedMessage {
+    pub function_name: String,
+    pub params: String
+}
+
+/// Decodes output parameters returned by some function call. Returns parameters and function name
+pub fn decode_unknown_function_response(
+    abi: String,
+    response: SliceData,
+    internal: bool,
+) -> Result<DecodedMessage> {
+    let contract = Contract::load(abi.as_bytes())?;
+
+    let result = contract.decode_output(response, internal)?;
+
+    let output = Detokenizer::detokenize(
+        DetokenizeWhat::Output(&result.function_name),
+        &result.params,
+        &result.tokens
+    )?;
+
+    Ok(DecodedMessage {
+        function_name: result.function_name,
+        params: output
+    })
+}
+
+/// Decodes output parameters returned by some function call. Returns parametes and function name
+pub fn decode_unknown_function_call(
+    abi: String,
+    response: SliceData,
+    internal: bool,
+) -> Result<DecodedMessage> {
+    let contract = Contract::load(abi.as_bytes())?;
+
+    let result = contract.decode_input(response, internal)?;
+
+    let input = Detokenizer::detokenize(
+        DetokenizeWhat::Output(&result.function_name),
+        &result.params,
+        &result.tokens,
+    )?;
+
+    Ok(DecodedMessage {
+        function_name: result.function_name,
+        params: input
+    })
+}
+
+/// Changes initial values for public contract variables
+pub fn update_contract_data(abi: &str, parameters: &str, data: SliceData) -> Result<SliceData> {
+    let contract = Contract::load(abi.as_bytes())?;
+
+    let data_json: serde_json::Value = serde_json::from_str(parameters)?;
+
+    let params: Vec<_> = contract
+        .data()
+        .values()
+        .map(|item| item.value.clone())
+        .collect();
+
+    let tokens = Tokenizer::tokenize_all_params("", &params[..], &data_json)?;
+
+    contract.update_data(data, &tokens)
+}
+
+/// Decode initial values of public contract variables
+pub fn decode_contract_data(abi: &str, data: SliceData) -> Result<String> {
+    let contract = Contract::load(abi.as_bytes())?;
+
+    Detokenizer::detokenize(&contract.decode_data(data)?)
+}
+
+/// Decode account storage fields
+pub fn decode_storage_fields(abi: &str, data: SliceData) -> Result<String> {
+    let contract = Contract::load(abi.as_bytes())?;
+
+    let decoded = contract.decode_storage_fields(data)?;
+
+    Detokenizer::detokenize(&decoded)
+}
+
+#[cfg(test)]
+#[path = "tests/v1/full_stack_tests.rs"]
+mod tests_v1;
+
+#[cfg(test)]
+#[path = "tests/v2/full_stack_tests.rs"]
+mod tests_v2;