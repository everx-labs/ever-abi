/*
* Copyright (C) 2019-2021 TON Labs. All Rights Reserved.
*
* Licensed under the SOFTWARE EVALUATION License (the "License"); you may not use
* this file except in compliance with the License.
*
* Unless required by applicable law or agreed to in writing, software
* distributed under the License is distributed on an "AS IS" BASIS,
* WITHOUT WARRANTIES OR CONDITIONS OF ANY KIND, either express or implied.
* See the License for the specific TON DEV software governing permissions and
* limitations under the License.
*/

use crate::{
    contract::Contract,
    error::AbiError,
    token::{Detokenizer, TokenValue, Tokenizer},
<<<<<<< HEAD
=======
    PublicKeyData, SignatureData,
>>>>>>> a3194277
};

use serde_json::Value;
use std::{collections::HashMap, str::FromStr};
use ton_block::MsgAddressInt;
<<<<<<< HEAD
use ton_types::{BuilderData, Result, SliceData};
=======
use ton_types::{BuilderData, Ed25519PrivateKey, Result, SliceData};
>>>>>>> a3194277

/// Encodes `parameters` for given `function` of contract described by `abi` into `BuilderData`
/// which can be used as message body for calling contract
pub fn encode_function_call(
    abi: &str,
    function: &str,
    header: Option<&str>,
    parameters: &str,
    internal: bool,
    sign_key: Option<&Ed25519PrivateKey>,
    address: Option<&str>,
) -> Result<BuilderData> {
    let contract = Contract::load(abi.as_bytes())?;

    let function = contract.function(&function)?;

    let mut header_tokens = if let Some(header) = header {
<<<<<<< HEAD
        let v: Value = serde_json::from_str(&header).map_err(|err| AbiError::SerdeError { err })?;
        Tokenizer::tokenize_optional_params(function.header_params(), &v)?
=======
        let v: Value = serde_json::from_str(header).map_err(|err| AbiError::SerdeError { err })?;
        Tokenizer::tokenize_optional_params(function.header_params(), &v, &HashMap::new())?
>>>>>>> a3194277
    } else {
        HashMap::new()
    };
    // add public key into header
<<<<<<< HEAD
    if pair.is_some() && header_tokens.get("pubkey").is_none() {
        header_tokens.insert(
            "pubkey".to_owned(),
            TokenValue::PublicKey(pair.map(|pair| pair.public)),
=======
    if sign_key.is_some() && header_tokens.get("pubkey").is_none() {
        header_tokens.insert(
            "pubkey".to_owned(),
            TokenValue::PublicKey(sign_key.as_ref().map(|sign_key| sign_key.verifying_key())),
>>>>>>> a3194277
        );
    }

    let v: Value = serde_json::from_str(&parameters).map_err(|err| AbiError::SerdeError { err })?;
    let input_tokens = Tokenizer::tokenize_all_params(function.input_params(), &v)?;

    let address = address
        .map(|string| MsgAddressInt::from_str(&string))
        .transpose()?;

    function.encode_input(&header_tokens, &input_tokens, internal, sign_key, address)
}

/// Encodes `parameters` for given `function` of contract described by `abi` into `BuilderData`
/// which can be used as message body for calling contract. Message body is prepared for
/// signing. Sign should be the added by `add_sign_to_function_call` function
pub fn prepare_function_call_for_sign(
    abi: &str,
    function: &str,
    header: Option<&str>,
    parameters: &str,
    address: Option<&str>,
) -> Result<(BuilderData, Vec<u8>)> {
    let contract = Contract::load(abi.as_bytes())?;

    let function = contract.function(function)?;

    let header_tokens = if let Some(header) = header {
<<<<<<< HEAD
        let v: Value = serde_json::from_str(&header).map_err(|err| AbiError::SerdeError { err })?;
        Tokenizer::tokenize_optional_params(function.header_params(), &v)?
=======
        let v: Value = serde_json::from_str(header).map_err(|err| AbiError::SerdeError { err })?;
        Tokenizer::tokenize_optional_params(function.header_params(), &v, &HashMap::new())?
>>>>>>> a3194277
    } else {
        HashMap::new()
    };

    let v: Value = serde_json::from_str(&parameters).map_err(|err| AbiError::SerdeError { err })?;
    let input_tokens = Tokenizer::tokenize_all_params(function.input_params(), &v)?;

    let address = address
        .map(|string| MsgAddressInt::from_str(&string))
        .transpose()?;

    function.create_unsigned_call(&header_tokens, &input_tokens, false, true, address)
}

/// Add sign to messsage body returned by `prepare_function_call_for_sign` function
pub fn add_sign_to_function_call(
<<<<<<< HEAD
    abi: String,
    signature: &[u8],
    public_key: Option<&[u8]>,
=======
    abi: &str,
    signature: &SignatureData,
    public_key: Option<&PublicKeyData>,
>>>>>>> a3194277
    function_call: SliceData,
) -> Result<BuilderData> {
    let contract = Contract::load(abi.as_bytes())?;
    contract.add_sign_to_encoded_input(signature, public_key, function_call)
}

/// Decodes output parameters returned by contract function call
pub fn decode_function_response(
    abi: &str,
    function: &str,
    response: SliceData,
    internal: bool,
    allow_partial: bool,
) -> Result<String> {
    let contract = Contract::load(abi.as_bytes())?;

    let function = contract.function(&function)?;

    let tokens = function.decode_output(response, internal, allow_partial)?;

    Detokenizer::detokenize(&tokens)
}

pub struct DecodedMessage {
    pub function_name: String,
    pub params: String,
}

/// Decodes output parameters returned by some function call. Returns parametes and function name
pub fn decode_unknown_function_response(
    abi: &str,
    response: SliceData,
    internal: bool,
    allow_partial: bool,
) -> Result<DecodedMessage> {
    let contract = Contract::load(abi.as_bytes())?;

    let result = contract.decode_output(response, internal, allow_partial)?;

    let output = Detokenizer::detokenize(&result.tokens)?;

    Ok(DecodedMessage {
        function_name: result.function_name,
        params: output,
    })
}

/// Decodes output parameters returned by some function call. Returns parametes and function name
pub fn decode_unknown_function_call(
    abi: &str,
    response: SliceData,
    internal: bool,
    allow_partial: bool,
) -> Result<DecodedMessage> {
    let contract = Contract::load(abi.as_bytes())?;

    let result = contract.decode_input(response, internal, allow_partial)?;

    let input = Detokenizer::detokenize(&result.tokens)?;

    Ok(DecodedMessage {
        function_name: result.function_name,
        params: input,
    })
}

/// Changes initial values for public contract variables
pub fn update_contract_data(abi: &str, parameters: &str, data: SliceData) -> Result<SliceData> {
    let contract = Contract::load(abi.as_bytes())?;

    let data_json: serde_json::Value = serde_json::from_str(parameters)?;

    let params: Vec<_> = contract
        .data()
        .values()
        .map(|item| item.value.clone())
        .collect();

    let tokens = Tokenizer::tokenize_all_params(&params[..], &data_json)?;

    contract.update_data(data, &tokens)
}

/// Decode initial values of public contract variables
pub fn decode_contract_data(abi: &str, data: SliceData, allow_partial: bool) -> Result<String> {
    let contract = Contract::load(abi.as_bytes())?;

    Detokenizer::detokenize(&contract.decode_data(data, allow_partial)?)
}

/// Decode account storage fields
pub fn decode_storage_fields(abi: &str, data: SliceData, allow_partial: bool) -> Result<String> {
    let contract = Contract::load(abi.as_bytes())?;

    let decoded = contract.decode_storage_fields(data, allow_partial)?;

    Detokenizer::detokenize(&decoded)
}

/// Get signature and signed hash from function call data
pub fn get_signature_data(
    abi: &str,
    cursor: SliceData,
    address: Option<&str>,
) -> Result<(Vec<u8>, Vec<u8>)> {
    let contract = Contract::load(abi.as_bytes())?;
    let address = address
<<<<<<< HEAD
        .map(|string| MsgAddressInt::from_str(&string))
=======
        .map(|string| MsgAddressInt::from_str(string))
>>>>>>> a3194277
        .transpose()?;
    contract.get_signature_data(cursor, address)
}

/// Encodes `parameters` for given `function` of contract described by `abi` into `BuilderData`
/// which can be used as message body for calling contract
pub fn encode_storage_fields(abi: &str, init_fields: Option<&str>) -> Result<BuilderData> {
    let contract = Contract::load(abi.as_bytes())?;

    let init_fields = if let Some(init_fields) = init_fields {
        let v: Value =
            serde_json::from_str(&init_fields).map_err(|err| AbiError::SerdeError { err })?;
        Tokenizer::tokenize_optional_params(&contract.fields(), &v)?
    } else {
        HashMap::new()
    };

    contract.encode_storage_fields(init_fields)
}

#[cfg(test)]
#[path = "tests/v1/full_stack_tests.rs"]
mod tests_v1;

#[cfg(test)]
#[path = "tests/v2/full_stack_tests.rs"]
mod tests_v2;<|MERGE_RESOLUTION|>--- conflicted
+++ resolved
@@ -15,20 +15,13 @@
     contract::Contract,
     error::AbiError,
     token::{Detokenizer, TokenValue, Tokenizer},
-<<<<<<< HEAD
-=======
     PublicKeyData, SignatureData,
->>>>>>> a3194277
 };
 
 use serde_json::Value;
 use std::{collections::HashMap, str::FromStr};
 use ton_block::MsgAddressInt;
-<<<<<<< HEAD
-use ton_types::{BuilderData, Result, SliceData};
-=======
 use ton_types::{BuilderData, Ed25519PrivateKey, Result, SliceData};
->>>>>>> a3194277
 
 /// Encodes `parameters` for given `function` of contract described by `abi` into `BuilderData`
 /// which can be used as message body for calling contract
@@ -46,28 +39,16 @@
     let function = contract.function(&function)?;
 
     let mut header_tokens = if let Some(header) = header {
-<<<<<<< HEAD
-        let v: Value = serde_json::from_str(&header).map_err(|err| AbiError::SerdeError { err })?;
+        let v: Value = serde_json::from_str(header).map_err(|err| AbiError::SerdeError { err })?;
         Tokenizer::tokenize_optional_params(function.header_params(), &v)?
-=======
-        let v: Value = serde_json::from_str(header).map_err(|err| AbiError::SerdeError { err })?;
-        Tokenizer::tokenize_optional_params(function.header_params(), &v, &HashMap::new())?
->>>>>>> a3194277
     } else {
         HashMap::new()
     };
     // add public key into header
-<<<<<<< HEAD
-    if pair.is_some() && header_tokens.get("pubkey").is_none() {
-        header_tokens.insert(
-            "pubkey".to_owned(),
-            TokenValue::PublicKey(pair.map(|pair| pair.public)),
-=======
     if sign_key.is_some() && header_tokens.get("pubkey").is_none() {
         header_tokens.insert(
             "pubkey".to_owned(),
             TokenValue::PublicKey(sign_key.as_ref().map(|sign_key| sign_key.verifying_key())),
->>>>>>> a3194277
         );
     }
 
@@ -96,13 +77,8 @@
     let function = contract.function(function)?;
 
     let header_tokens = if let Some(header) = header {
-<<<<<<< HEAD
-        let v: Value = serde_json::from_str(&header).map_err(|err| AbiError::SerdeError { err })?;
+        let v: Value = serde_json::from_str(header).map_err(|err| AbiError::SerdeError { err })?;
         Tokenizer::tokenize_optional_params(function.header_params(), &v)?
-=======
-        let v: Value = serde_json::from_str(header).map_err(|err| AbiError::SerdeError { err })?;
-        Tokenizer::tokenize_optional_params(function.header_params(), &v, &HashMap::new())?
->>>>>>> a3194277
     } else {
         HashMap::new()
     };
@@ -119,15 +95,9 @@
 
 /// Add sign to messsage body returned by `prepare_function_call_for_sign` function
 pub fn add_sign_to_function_call(
-<<<<<<< HEAD
-    abi: String,
-    signature: &[u8],
-    public_key: Option<&[u8]>,
-=======
     abi: &str,
     signature: &SignatureData,
     public_key: Option<&PublicKeyData>,
->>>>>>> a3194277
     function_call: SliceData,
 ) -> Result<BuilderData> {
     let contract = Contract::load(abi.as_bytes())?;
@@ -235,11 +205,7 @@
 ) -> Result<(Vec<u8>, Vec<u8>)> {
     let contract = Contract::load(abi.as_bytes())?;
     let address = address
-<<<<<<< HEAD
-        .map(|string| MsgAddressInt::from_str(&string))
-=======
         .map(|string| MsgAddressInt::from_str(string))
->>>>>>> a3194277
         .transpose()?;
     contract.get_signature_data(cursor, address)
 }
