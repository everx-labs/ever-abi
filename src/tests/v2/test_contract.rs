/*
* Copyright (C) 2019-2021 TON Labs. All Rights Reserved.
*
* Licensed under the SOFTWARE EVALUATION License (the "License"); you may not use
* this file except in compliance with the License.
*
* Unless required by applicable law or agreed to in writing, software
* distributed under the License is distributed on an "AS IS" BASIS,
* WITHOUT WARRANTIES OR CONDITIONS OF ANY KIND, either express or implied.
* See the License for the specific TON DEV software governing permissions and
* limitations under the License.
*/

<<<<<<< HEAD
=======
use crate::{Contract, DataItem, Event, Function, Param, ParamType};
>>>>>>> a3194277
use std::collections::HashMap;
use {Contract, DataItem, Event, Function, Param, ParamType};

use crate::contract::ABI_VERSION_2_4;

const TEST_ABI: &str = r#"
{
    "version": "2.4",
    "header": [
        "time",
        "expire",
        "pubkey",
        {"name": "a","type": "uint64"}
    ],
    "functions": [{
            "name": "input_and_output",
            "inputs": [
                {"name": "a","type": "uint64"},
                {"name": "b","type": "uint8[]"},
                {"name": "c","type": "bytes"}
            ],
            "outputs": [
                {"name": "a","type": "int16"},
                {"name": "b","type": "uint8"}
            ]
        }, {
            "name": "no_output",
            "inputs": [{"name": "a", "type": "uint15"}],
            "outputs": []
        }, {
            "name": "no_input",
            "inputs": [],
            "outputs": [{"name": "a", "type": "uint8"}]
        }, {
            "name": "constructor",
            "inputs": [],
            "outputs": []
        },
        {
            "name": "has_id",
            "id": "0x01234567",
            "inputs": [],
            "outputs": []
        }],
    "events": [{
        "name": "input",
        "inputs": [{"name": "a","type": "uint64"}]
    }, {
        "name": "no_input",
        "inputs": []
    }, {
        "name": "has_id",
        "id": "0x89abcdef",
        "inputs": []
    }],
    "data": [
        {"key":100,"name":"a","type":"uint256"}
    ],
    "fields": [
        { "name": "a", "type": "uint32" },
        { "name": "b", "type": "int128", "init": true }
    ]
}"#;

#[test]
fn test_abi_parse() {
    let parsed_contract = Contract::load(TEST_ABI.as_bytes()).unwrap();

    let mut functions = HashMap::new();
    let header = vec![
        Param {
            name: "time".into(),
            kind: ParamType::Time,
        },
        Param {
            name: "expire".into(),
            kind: ParamType::Expire,
        },
        Param {
            name: "pubkey".into(),
            kind: ParamType::PublicKey,
        },
        Param {
            name: "a".into(),
            kind: ParamType::Uint(64),
        },
    ];
    let abi_version = ABI_VERSION_2_4;

    functions.insert(
        "input_and_output".to_owned(),
        Function {
            abi_version: abi_version.clone(),
            name: "input_and_output".to_owned(),
            header: header.clone(),
            inputs: vec![
                Param {
                    name: "a".to_owned(),
                    kind: ParamType::Uint(64),
                },
                Param {
                    name: "b".to_owned(),
                    kind: ParamType::Array(Box::new(ParamType::Uint(8))),
                },
                Param {
                    name: "c".to_owned(),
                    kind: ParamType::Bytes,
                },
            ],
            outputs: vec![
                Param {
                    name: "a".to_owned(),
                    kind: ParamType::Int(16),
                },
                Param {
                    name: "b".to_owned(),
                    kind: ParamType::Uint(8),
                },
            ],
            input_id: Function::calc_function_id(
                "input_and_output(uint64,uint8[],bytes)(int16,uint8)v2",
            ) & 0x7FFFFFFF,
            output_id: Function::calc_function_id(
                "input_and_output(uint64,uint8[],bytes)(int16,uint8)v2",
            ) | 0x80000000,
        },
    );

    functions.insert(
        "no_output".to_owned(),
        Function {
            abi_version: abi_version.clone(),
            name: "no_output".to_owned(),
            header: header.clone(),
            inputs: vec![Param {
                name: "a".to_owned(),
                kind: ParamType::Uint(15),
            }],
            outputs: vec![],
            input_id: Function::calc_function_id("no_output(uint15)()v2") & 0x7FFFFFFF,
            output_id: Function::calc_function_id("no_output(uint15)()v2") | 0x80000000,
        },
    );

    functions.insert(
        "no_input".to_owned(),
        Function {
            abi_version: abi_version.clone(),
            name: "no_input".to_owned(),
            header: header.clone(),
            inputs: vec![],
            outputs: vec![Param {
                name: "a".to_owned(),
                kind: ParamType::Uint(8),
            }],
            input_id: Function::calc_function_id("no_input()(uint8)v2") & 0x7FFFFFFF,
            output_id: Function::calc_function_id("no_input()(uint8)v2") | 0x80000000,
        },
    );

    functions.insert(
        "constructor".to_owned(),
        Function {
            abi_version: abi_version.clone(),
            name: "constructor".to_owned(),
            header: header.clone(),
            inputs: vec![],
            outputs: vec![],
            input_id: Function::calc_function_id("constructor()()v2") & 0x7FFFFFFF,
            output_id: Function::calc_function_id("constructor()()v2") | 0x80000000,
        },
    );

    functions.insert(
        "has_id".to_owned(),
        Function {
            abi_version: abi_version.clone(),
            name: "has_id".to_owned(),
            header: header.clone(),
            inputs: vec![],
            outputs: vec![],
            input_id: 0x01234567,
            output_id: 0x01234567,
        },
    );

    let mut events = HashMap::new();

    events.insert(
        "input".to_owned(),
        Event {
            abi_version: abi_version.clone(),
            name: "input".to_owned(),
            inputs: vec![Param {
                name: "a".to_owned(),
                kind: ParamType::Uint(64),
            }],
            id: Function::calc_function_id("input(uint64)v2") & 0x7FFFFFFF,
        },
    );

    events.insert(
        "no_input".to_owned(),
        Event {
            abi_version: abi_version.clone(),
            name: "no_input".to_owned(),
            inputs: vec![],
            id: Function::calc_function_id("no_input()v2") & 0x7FFFFFFF,
        },
    );

    events.insert(
        "has_id".to_owned(),
        Event {
            abi_version: abi_version.clone(),
            name: "has_id".to_owned(),
            inputs: vec![],
            id: 0x89abcdef,
        },
    );

    let mut data = HashMap::new();

    data.insert(
        "a".to_owned(),
        DataItem {
            value: Param {
                name: "a".to_owned(),
                kind: ParamType::Uint(256),
            },
            key: 100,
        },
    );

    let fields = vec![
        Param {
            name: "a".into(),
            kind: ParamType::Uint(32),
        },
        Param {
            name: "b".into(),
            kind: ParamType::Int(128),
        },
    ];

<<<<<<< HEAD
    let init_fields = vec!["b".to_owned()].into_iter().collect();

=======
>>>>>>> a3194277
    let expected_contract = Contract {
        abi_version,
        header,
        functions,
        events,
        data,
        fields,
<<<<<<< HEAD
        init_fields,
=======
>>>>>>> a3194277
    };

    assert_eq!(parsed_contract, expected_contract);
}

#[test]
fn print_function_singnatures() {
    let contract = Contract::load(TEST_ABI.as_bytes()).unwrap();

    println!("Functions\n");

    let functions = contract.functions();

    for (_, function) in functions {
        println!("{}", function.get_function_signature());
        let id = function.get_function_id();
        println!("{:X?}\n", id);
    }

    println!("Events\n");

    let events = contract.events();

    for (_, event) in events {
        println!("{}", event.get_function_signature());
        let id = event.get_function_id();
        println!("{:X?}\n", id);
    }
}<|MERGE_RESOLUTION|>--- conflicted
+++ resolved
@@ -11,10 +11,7 @@
 * limitations under the License.
 */
 
-<<<<<<< HEAD
-=======
 use crate::{Contract, DataItem, Event, Function, Param, ParamType};
->>>>>>> a3194277
 use std::collections::HashMap;
 use {Contract, DataItem, Event, Function, Param, ParamType};
 
@@ -260,11 +257,8 @@
         },
     ];
 
-<<<<<<< HEAD
     let init_fields = vec!["b".to_owned()].into_iter().collect();
 
-=======
->>>>>>> a3194277
     let expected_contract = Contract {
         abi_version,
         header,
@@ -272,10 +266,7 @@
         events,
         data,
         fields,
-<<<<<<< HEAD
         init_fields,
-=======
->>>>>>> a3194277
     };
 
     assert_eq!(parsed_contract, expected_contract);
