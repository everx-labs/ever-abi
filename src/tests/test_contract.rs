--- conflicted
+++ resolved
@@ -17,11 +17,7 @@
 use crate::{Contract, PublicKeyData};
 
 const DEPOOL_TVC: &[u8] = include_bytes!("data/DePool.tvc");
-<<<<<<< HEAD
-const PUB_KEY: [u8; ed25519_dalek::PUBLIC_KEY_LENGTH] = [
-=======
 const PUB_KEY: PublicKeyData = [
->>>>>>> a3194277
     1, 2, 3, 4, 5, 6, 7, 8, 9, 10, 11, 12, 13, 14, 15, 16, 17, 18, 19, 20, 21, 22, 23, 24, 25, 26,
     27, 28, 29, 30, 31, 32,
 ];
