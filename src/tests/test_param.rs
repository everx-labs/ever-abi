/*
* Copyright (C) 2019-2021 TON Labs. All Rights Reserved.
*
* Licensed under the SOFTWARE EVALUATION License (the "License"); you may not use
* this file except in compliance with the License.
*
* Unless required by applicable law or agreed to in writing, software
* distributed under the License is distributed on an "AS IS" BASIS,
* WITHOUT WARRANTIES OR CONDITIONS OF ANY KIND, either express or implied.
* See the License for the specific TON DEV software governing permissions and
* limitations under the License.
*/

use crate::token::Detokenizer;
use crate::{Function, Int, Param, ParamType, Token, TokenValue, Uint};

use ton_types::BuilderData;
use ton_types::IBitstring;
<<<<<<< HEAD
use Function;
use Token;
use {Param, ParamType};
use {TokenValue, Uint};
=======
>>>>>>> a3194277

use crate::contract::ABI_VERSION_2_0;

#[test]
fn int_json_representation() {
    let value = Detokenizer::detokenize_to_json_value(&[
        Token::new("u8", TokenValue::Uint(Uint::new(1, 8))),
        Token::new("i32", TokenValue::Int(Int::new(-1, 32))),
        Token::new("u256", TokenValue::Uint(Uint::new(1, 256))),
        Token::new("u128", TokenValue::Uint(Uint::new(1, 128))),
        Token::new("i256", TokenValue::Int(Int::new(-1, 256))),
        Token::new("vi16", TokenValue::VarInt(16, (-1i32).into())),
        Token::new("vu32", TokenValue::VarUint(32, 1u32.into())),
    ])
    .unwrap();
    assert_eq!(
        value,
        serde_json::json!({
            "u8": "1",
            "i32": "-1",
            "u256": "0x0000000000000000000000000000000000000000000000000000000000000001",
            "u128": "1",
            "i256": "-1",
            "vi16": "-1",
            "vu32": "1",
        })
    );
}

#[test]
fn test_encode_internal_output() {
    let func: Function = Function {
        abi_version: ABI_VERSION_2_0,
        name: "func".to_string(),
        header: vec![],
        inputs: vec![],
        outputs: vec![],
        input_id: 0,
        output_id: 0,
    };

    let tokens = [
        Token::new("u8", TokenValue::Uint(Uint::new(1, 8))),
        Token::new("i32", TokenValue::Int(Int::new(-1, 32))),
        Token::new("u256", TokenValue::Uint(Uint::new(1, 256))),
        Token::new("u128", TokenValue::Uint(Uint::new(1, 128))),
        Token::new("i256", TokenValue::Int(Int::new(-1, 256))),
    ];
    let test_tree = func.encode_internal_output(1u32 << 31, &tokens).unwrap();

    let mut expected_tree = BuilderData::new();
    expected_tree.append_u32(1u32 << 31).unwrap(); // answer_id
    expected_tree.append_u8(1).unwrap();
    expected_tree.append_i32(-1).unwrap();
    expected_tree
        .append_raw(
            &hex::decode("0000000000000000000000000000000000000000000000000000000000000001")
                .unwrap(),
            32 * 8,
        )
        .unwrap();
    expected_tree
        .append_raw(
            &hex::decode("00000000000000000000000000000001").unwrap(),
            16 * 8,
        )
        .unwrap();
    expected_tree
        .append_raw(
            &hex::decode("ffffffffffffffffffffffffffffffffffffffffffffffffffffffffffffffff")
                .unwrap(),
            32 * 8,
        )
        .unwrap();
    assert_eq!(test_tree, expected_tree);
}

#[test]
fn test_simple_param_deserialization() {
    let s = r#"{
        "name": "a",
        "type": "int9"
    }"#;

    let deserialized: Param = serde_json::from_str(s).unwrap();

    assert_eq!(
        deserialized,
        Param {
            name: "a".to_owned(),
            kind: ParamType::Int(9),
        }
    );
}

#[test]
fn test_tuple_param_deserialization() {
    let s = r#"{
        "name": "a",
        "type": "tuple",
        "components" : [
            {
                "name" : "a",
                "type" : "int8"
            },
            {
                "name" : "b",
                "type" : "int8"
            }
        ]
    }"#;

    let deserialized: Param = serde_json::from_str(s).unwrap();

    assert_eq!(
        deserialized,
        Param {
            name: "a".to_owned(),
            kind: ParamType::Tuple(vec![
                Param {
                    name: "a".to_owned(),
                    kind: ParamType::Int(8)
                },
                Param {
                    name: "b".to_owned(),
                    kind: ParamType::Int(8)
                },
            ]),
        }
    );
}

#[test]
fn test_tuples_array_deserialization() {
    let s = r#"{
        "name": "a",
        "type": "tuple[]",
        "components" : [
            {
                "name" : "a",
                "type" : "bool"
            },
            {
                "name" : "b",
                "type" : "tuple[5]",
                "components" : [
                    {
                        "name" : "a",
                        "type" : "uint8"
                    },
                    {
                        "name" : "b",
                        "type" : "int15"
                    }
                ]
            }
        ]
    }"#;

    let deserialized: Param = serde_json::from_str(s).unwrap();

    assert_eq!(
        deserialized,
        Param {
            name: "a".to_owned(),
            kind: ParamType::Array(Box::new(ParamType::Tuple(vec![
                Param {
                    name: "a".to_owned(),
                    kind: ParamType::Bool
                },
                Param {
                    name: "b".to_owned(),
                    kind: ParamType::FixedArray(
                        Box::new(ParamType::Tuple(vec![
                            Param {
                                name: "a".to_owned(),
                                kind: ParamType::Uint(8)
                            },
                            Param {
                                name: "b".to_owned(),
                                kind: ParamType::Int(15)
                            },
                        ])),
                        5
                    )
                },
            ]))),
        }
    );
}

#[test]
fn test_tuples_array_map_map() {
    let s = r#"{
        "components":[
            {
                "name": "a",
                "type": "uint256"
            },
            {
                "name": "b",
                "type": "uint256"
            }
        ],
        "name": "d",
        "type": "map(uint32,map(uint32,tuple[][5]))"
    }"#;

    let deserialized: Param = serde_json::from_str(s).unwrap();

    assert_eq!(
        deserialized,
        Param {
            name: "d".to_owned(),
            kind: ParamType::Map(
                Box::new(ParamType::Uint(32)),
                Box::new(ParamType::Map(
                    Box::new(ParamType::Uint(32)),
                    Box::new(ParamType::FixedArray(
                        Box::new(ParamType::Array(Box::new(ParamType::Tuple(vec![
                            Param {
                                name: "a".to_owned(),
                                kind: ParamType::Uint(256)
                            },
                            Param {
                                name: "b".to_owned(),
                                kind: ParamType::Uint(256)
                            },
                        ])))),
                        5
                    )),
                ))
            ),
        }
    );
}

#[test]
fn test_empty_tuple_error() {
    let s = r#"{
        "name": "a",
        "type": "map(uint256,tuple)"
    }"#;

    let result = serde_json::from_str::<Param>(s).unwrap_err();

    assert_eq!(
        "Tuple description should contain non empty `components` field",
        format!("{}", result)
    )
}

#[test]
fn test_optional_tuple_param_deserialization() {
    let s = r#"{
        "name": "a",
        "type": "optional(tuple)",
        "components" : [
            { "name" : "a", "type" : "int8" },
            { "name" : "b", "type" : "int8" }
        ]
    }"#;

    let deserialized: Param = serde_json::from_str(s).unwrap();

    assert_eq!(
        deserialized,
        Param {
            name: "a".to_owned(),
            kind: ParamType::Optional(Box::new(ParamType::Tuple(vec![
                Param {
                    name: "a".to_owned(),
                    kind: ParamType::Int(8)
                },
                Param {
                    name: "b".to_owned(),
                    kind: ParamType::Int(8)
                },
            ]))),
        }
    );
}<|MERGE_RESOLUTION|>--- conflicted
+++ resolved
@@ -16,13 +16,6 @@
 
 use ton_types::BuilderData;
 use ton_types::IBitstring;
-<<<<<<< HEAD
-use Function;
-use Token;
-use {Param, ParamType};
-use {TokenValue, Uint};
-=======
->>>>>>> a3194277
 
 use crate::contract::ABI_VERSION_2_0;
 
