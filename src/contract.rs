/*
* Copyright (C) 2019-2021 TON Labs. All Rights Reserved.
*
* Licensed under the SOFTWARE EVALUATION License (the "License"); you may not use
* this file except in compliance with the License.
*
* Unless required by applicable law or agreed to in writing, software
* distributed under the License is distributed on an "AS IS" BASIS,
* WITHOUT WARRANTIES OR CONDITIONS OF ANY KIND, either express or implied.
* See the License for the specific TON DEV software governing permissions and
* limitations under the License.
*/

<<<<<<< HEAD
use crate::param::SerdeParam;
=======
>>>>>>> a3194277
use crate::{
    error::AbiError, event::Event, function::Function, param::Param, param_type::ParamType,
    token::Token, TokenValue,
};
use serde::de::Error as SerdeError;
use serde_json;
use std::collections::HashMap;
<<<<<<< HEAD
use std::io;
use std::{collections::HashSet, fmt::Display};
use ton_block::{MsgAddressInt, Serializable};
use ton_types::{error, fail, BuilderData, HashmapE, Result, SliceData};
=======
use std::fmt::Display;
use std::io;
use ton_block::{MsgAddressInt, Serializable};
use ton_types::{
    error, fail, BuilderData, HashmapE, Result, SliceData, ED25519_PUBLIC_KEY_LENGTH,
    ED25519_SIGNATURE_LENGTH,
};
>>>>>>> a3194277

pub const MIN_SUPPORTED_VERSION: AbiVersion = ABI_VERSION_1_0;
pub const MAX_SUPPORTED_VERSION: AbiVersion = ABI_VERSION_2_4;

pub const ABI_VERSION_1_0: AbiVersion = AbiVersion::from_parts(1, 0);
pub const ABI_VERSION_2_0: AbiVersion = AbiVersion::from_parts(2, 0);
pub const ABI_VERSION_2_1: AbiVersion = AbiVersion::from_parts(2, 1);
pub const ABI_VERSION_2_2: AbiVersion = AbiVersion::from_parts(2, 2);
pub const ABI_VERSION_2_3: AbiVersion = AbiVersion::from_parts(2, 3);
pub const ABI_VERSION_2_4: AbiVersion = AbiVersion::from_parts(2, 4);

pub type PublicKeyData = [u8; ED25519_PUBLIC_KEY_LENGTH];
pub type SignatureData = [u8; ED25519_SIGNATURE_LENGTH];

#[derive(Clone, Copy, Debug, PartialEq, PartialOrd)]
pub struct AbiVersion {
    pub major: u8,
    pub minor: u8,
}

impl AbiVersion {
    pub fn parse(str_version: &str) -> Result<Self> {
        let parts: Vec<&str> = str_version.split(".").collect();
        if parts.len() < 2 {
            fail!(AbiError::InvalidVersion(format!(
                "version must consist of two parts divided by `.` ({})",
                str_version
            )));
        }

        let major = u8::from_str_radix(parts[0], 10).map_err(|err| {
            error!(AbiError::InvalidVersion(format!(
                "can not parse version string: {} ({})",
                err, str_version
            )))
        })?;
        let minor = u8::from_str_radix(parts[1], 10).map_err(|err| {
            error!(AbiError::InvalidVersion(format!(
                "can not parse version string: {} ({})",
                err, str_version
            )))
        })?;

        Ok(Self { major, minor })
    }

    pub const fn from_parts(major: u8, minor: u8) -> Self {
        Self { major, minor }
    }

    pub fn is_supported(&self) -> bool {
        self >= &MIN_SUPPORTED_VERSION && self <= &MAX_SUPPORTED_VERSION
    }
}

impl Display for AbiVersion {
    fn fmt(&self, f: &mut std::fmt::Formatter<'_>) -> std::fmt::Result {
        write!(f, "{}.{}", self.major, self.minor)
    }
}

impl From<u8> for AbiVersion {
    fn from(value: u8) -> Self {
        Self {
            major: value,
            minor: 0,
        }
    }
}

#[derive(Debug, Clone, PartialEq, serde::Deserialize)]
pub struct DataItem {
    pub key: u64,
    #[serde(flatten)]
    pub value: Param,
}

struct StringVisitor;

impl<'de> serde::de::Visitor<'de> for StringVisitor {
    type Value = String;

    fn expecting(&self, formatter: &mut std::fmt::Formatter) -> std::fmt::Result {
        formatter.write_str("String")
    }

    fn visit_string<E>(self, v: String) -> std::result::Result<Self::Value, E>
    where
        E: serde::de::Error,
    {
        Ok(v)
    }

    fn visit_str<E>(self, v: &str) -> std::result::Result<Self::Value, E>
    where
        E: serde::de::Error,
    {
        Ok(v.to_string())
    }
}

pub fn deserialize_opt_u32_from_string<'de, D>(d: D) -> std::result::Result<Option<u32>, D::Error>
where
    D: serde::Deserializer<'de>,
{
    match d.deserialize_string(StringVisitor) {
        Err(_) => Ok(None),
        Ok(string) => {
            if !string.starts_with("0x") {
                return Err(D::Error::custom(format!(
                    "Number parsing error: number must be prefixed with 0x ({})",
                    string
                )));
            }

            u32::from_str_radix(&string[2..], 16)
                .map_err(|err| D::Error::custom(format!("Error parsing number: {}", err)))
                .map(|value| Some(value))
        }
    }
}

/// Contract function specification.
#[derive(Debug, Clone, PartialEq, serde::Deserialize)]
pub(crate) struct SerdeFunction {
    /// Function name.
    pub name: String,
    /// Function input.
    #[serde(default)]
    pub inputs: Vec<Param>,
    /// Function output.
    #[serde(default)]
    pub outputs: Vec<Param>,
    /// Calculated function ID
    #[serde(default)]
    #[serde(deserialize_with = "deserialize_opt_u32_from_string")]
    pub id: Option<u32>,
}

/// Contract event specification.
#[derive(Debug, Clone, PartialEq, serde::Deserialize)]
pub(crate) struct SerdeEvent {
    /// Event name.
    pub name: String,
    /// Event input.
    #[serde(default)]
    pub inputs: Vec<Param>,
    #[serde(default)]
    #[serde(deserialize_with = "deserialize_opt_u32_from_string")]
    pub id: Option<u32>,
}

fn bool_true() -> bool {
    true
}

#[derive(Debug, Clone, PartialEq, serde::Deserialize)]
struct SerdeContract {
    /// ABI version up to 2.
    #[serde(rename = "ABI version")]
    pub abi_version: Option<u8>,
    /// ABI version.
    pub version: Option<String>,
    /// Set timestamp in message.
    #[serde(rename = "setTime")]
    #[serde(default = "bool_true")]
    pub set_time: bool,
    /// Header parameters.
    #[serde(default)]
    pub header: Vec<Param>,
    /// Contract functions.
    pub functions: Vec<SerdeFunction>,
    /// Contract events.
    #[serde(default)]
    pub events: Vec<SerdeEvent>,
    /// Contract initial data.
    #[serde(default)]
    pub data: Vec<DataItem>,
    /// Contract storage fields.
    #[serde(default)]
    pub fields: Vec<SerdeParam>,
}

pub struct DecodedMessage {
    pub function_name: String,
    pub tokens: Vec<Token>,
}

/// API building calls to contracts ABI.
#[derive(Clone, Debug, PartialEq)]
pub struct Contract {
    /// ABI version
    abi_version: AbiVersion,
    /// Contract functions header parameters
    header: Vec<Param>,
    /// Contract functions.
    functions: HashMap<String, Function>,
    /// Contract events.
    events: HashMap<String, Event>,
    /// Contract initial data.
    data: HashMap<String, DataItem>,
    /// Contract storage fields.
    fields: Vec<Param>,
    /// List of `fields` parameters with `init == true`
    init_fields: HashSet<String>,
}

impl Contract {
    /// Loads contract from json.
    pub fn load<T: io::Read>(reader: T) -> Result<Self> {
        // A little trick similar to `Param` deserialization: first deserialize JSON into temporary
        // struct `SerdeContract` containing necessary fields and then repack fields into HashMap
        let mut serde_contract: SerdeContract = serde_json::from_reader(reader)?;

        let version = if let Some(str_version) = &serde_contract.version {
            AbiVersion::parse(str_version)?
        } else if let Some(version) = serde_contract.abi_version {
            AbiVersion::from_parts(version, 0)
        } else {
            fail!(AbiError::InvalidVersion(
                "No version in ABI JSON".to_owned()
            ));
        };

        if !version.is_supported() {
            fail!(AbiError::InvalidVersion(format!(
                "Provided ABI version is not supported ({})",
                version
            )));
        }

        if version.major == 1 {
            if serde_contract.header.len() != 0 {
                return Err(AbiError::InvalidData {
                    msg: "Header parameters are not supported in ABI v1".into(),
                }
                .into());
            }
            if serde_contract.set_time {
                serde_contract.header.push(Param {
                    name: "time".into(),
                    kind: ParamType::Time,
                });
            }
        }

        if !serde_contract.fields.is_empty() && version < ABI_VERSION_2_1 {
            fail!(AbiError::InvalidData {
                msg: "Storage fields are supported since ABI v2.1".into()
            });
        }

        let mut result = Self {
            abi_version: version.clone(),
            header: serde_contract.header,
            functions: HashMap::new(),
            events: HashMap::new(),
            data: HashMap::new(),
            fields: Vec::new(),
            init_fields: HashSet::new(),
        };

        for function in serde_contract.functions {
            Self::check_params_support(&version, function.inputs.iter())?;
            Self::check_params_support(&version, function.outputs.iter())?;
            result.functions.insert(
                function.name.clone(),
                Function::from_serde(version.clone(), function, result.header.clone()),
            );
        }

        for event in serde_contract.events {
            Self::check_params_support(&version, event.inputs.iter())?;
            result.events.insert(
                event.name.clone(),
                Event::from_serde(version.clone(), event),
            );
        }

        Self::check_params_support(&version, serde_contract.data.iter().map(|val| &val.value))?;
        for data in serde_contract.data {
            result.data.insert(data.value.name.clone(), data);
        }

        for field in serde_contract.fields {
            if field.init {
                result.init_fields.insert(field.name.clone());
            }
            result
                .fields
                .push(Param::from_serde(field).map_err(|err| AbiError::InvalidData { msg: err })?);
        }

        Ok(result)
    }

    fn check_params_support<'a, T>(abi_version: &AbiVersion, params: T) -> Result<()>
    where
        T: std::iter::Iterator<Item = &'a Param>,
    {
        for param in params {
            if !param.kind.is_supported(abi_version) {
<<<<<<< HEAD
                return Err(AbiError::NotSupported {
                    subject: format!("Parameter type {}", param.kind),
                    version: *abi_version,
=======
                return Err(AbiError::InvalidData {
                    msg: format!(
                        "Parameters of type {} are not supported in ABI v{}",
                        param.kind, abi_version
                    ),
>>>>>>> a3194277
                }
                .into());
            }
        }
        Ok(())
    }

    /// Returns `Function` struct with provided function name.
    pub fn function(&self, name: &str) -> Result<&Function> {
        self.functions.get(name).ok_or_else(|| {
            AbiError::InvalidName {
                name: name.to_owned(),
            }
            .into()
        })
    }

    /// Returns `Function` struct with provided function id.
    pub fn function_by_id(&self, id: u32, input: bool) -> Result<&Function> {
        for (_, func) in &self.functions {
            let func_id = if input {
                func.get_input_id()
            } else {
                func.get_output_id()
            };
            if func_id == id {
                return Ok(func);
            }
        }

        Err(AbiError::InvalidFunctionId { id }.into())
    }

    /// Returns `Event` struct with provided function name.
    pub fn event(&self, name: &str) -> Result<&Event> {
        self.events.get(name).ok_or_else(|| {
            AbiError::InvalidName {
                name: name.to_owned(),
            }
            .into()
        })
    }

    /// Returns `Event` struct with provided function id.
    pub fn event_by_id(&self, id: u32) -> Result<&Event> {
        for (_, event) in &self.events {
            if event.get_id() == id {
                return Ok(event);
            }
        }

        Err(AbiError::InvalidFunctionId { id }.into())
    }

    /// Returns functions collection
    pub fn functions(&self) -> &HashMap<String, Function> {
        &self.functions
    }

    /// Returns header parameters set
    pub fn header(&self) -> &Vec<Param> {
        &self.header
    }

    /// Returns events collection
    pub fn events(&self) -> &HashMap<String, Event> {
        &self.events
    }

    /// Returns data collection
    pub fn data(&self) -> &HashMap<String, DataItem> {
        &self.data
    }

    /// Returns storage fields collection
    pub fn fields(&self) -> &Vec<Param> {
        &self.fields
    }

    /// Returns version
    pub fn version(&self) -> &AbiVersion {
        &self.abi_version
    }

    /// Decodes contract answer and returns name of the function called
    pub fn decode_output(
        &self,
        data: SliceData,
        internal: bool,
        allow_partial: bool,
    ) -> Result<DecodedMessage> {
        let original_data = data.clone();

        let func_id = Function::decode_output_id(data)?;

        if let Ok(func) = self.function_by_id(func_id, false) {
            let tokens = func.decode_output(original_data, internal, allow_partial)?;

            Ok(DecodedMessage {
                function_name: func.name.clone(),
                tokens: tokens,
            })
        } else {
            let event = self.event_by_id(func_id)?;
            let tokens = event.decode_input(original_data, allow_partial)?;

            Ok(DecodedMessage {
                function_name: event.name.clone(),
                tokens: tokens,
            })
        }
    }

    /// Decodes contract answer and returns name of the function called
    pub fn decode_input(
        &self,
        data: SliceData,
        internal: bool,
        allow_partial: bool,
    ) -> Result<DecodedMessage> {
        let original_data = data.clone();

        let func_id = Function::decode_input_id(&self.abi_version, data, &self.header, internal)?;

        let func = self.function_by_id(func_id, true)?;

        let tokens = func.decode_input(original_data, internal, allow_partial)?;

        Ok(DecodedMessage {
            function_name: func.name.clone(),
            tokens,
        })
    }

    pub const DATA_MAP_KEYLEN: usize = 64;

    pub fn data_map_supported_in_version(abi_version: &AbiVersion) -> bool {
        abi_version < &ABI_VERSION_2_4
    }

    pub fn data_map_supported(&self) -> bool {
        Self::data_map_supported_in_version(&self.abi_version)
    }

    fn check_data_map_support(&self) -> Result<()> {
        if !self.data_map_supported() {
            return Err(AbiError::NotSupported {
                subject: "Initial data dictionary".to_owned(),
                version: self.abi_version,
            }
            .into());
        }
        Ok(())
    }

    /// Changes initial values for public contract variables
    pub fn update_data(&self, data: SliceData, tokens: &[Token]) -> Result<SliceData> {
<<<<<<< HEAD
        self.check_data_map_support()?;
=======
>>>>>>> a3194277
        let mut map = HashmapE::with_hashmap(Self::DATA_MAP_KEYLEN, data.reference_opt(0));

        for token in tokens {
            let builder = token.value.pack_into_chain(&self.abi_version)?;
            let key = self
                .data
                .get(&token.name)
                .ok_or_else(|| AbiError::InvalidData {
                    msg: format!("data item {} not found in contract ABI", token.name),
                })?
                .key;

            map.set_builder(SliceData::load_builder(key.write_to_new_cell()?)?, &builder)?;
        }
        SliceData::load_cell(map.serialize()?)
    }

    /// Decode initial values of public contract variables
    pub fn decode_data(&self, data: SliceData, allow_partial: bool) -> Result<Vec<Token>> {
<<<<<<< HEAD
        self.check_data_map_support()?;
=======
>>>>>>> a3194277
        let map = HashmapE::with_hashmap(Self::DATA_MAP_KEYLEN, data.reference_opt(0));

        let mut tokens = vec![];
        for (_, item) in &self.data {
            let key = SliceData::load_builder(item.key.write_to_new_cell()?)?;
            if let Some(value) = map.get(key)? {
                tokens.append(&mut TokenValue::decode_params(
                    &vec![item.value.clone()],
                    value,
                    &self.abi_version,
                    allow_partial,
                )?);
            }
        }

        Ok(tokens)
    }

    // Gets public key from contract data
    pub fn get_pubkey(data: &SliceData) -> Result<Option<Vec<u8>>> {
        let map = HashmapE::with_hashmap(Self::DATA_MAP_KEYLEN, data.reference_opt(0));
        map.get(SliceData::load_builder(0u64.write_to_new_cell()?)?)
            .map(|opt| opt.map(|slice| slice.get_bytestring(0)))
    }

    /// Sets public key into contract data
    pub fn insert_pubkey(data: SliceData, pubkey: &[u8]) -> Result<SliceData> {
        let pubkey_vec = pubkey.to_vec();
        let pubkey_len = pubkey_vec.len() * 8;
        let value = BuilderData::with_raw(pubkey_vec, pubkey_len)?;

        let mut map = HashmapE::with_hashmap(Self::DATA_MAP_KEYLEN, data.reference_opt(0));
        map.set_builder(SliceData::load_builder(0u64.write_to_new_cell()?)?, &value)?;
        SliceData::load_cell(map.serialize()?)
    }

    /// Add sign to messsage body returned by `prepare_input_for_sign` function
    pub fn add_sign_to_encoded_input(
        &self,
<<<<<<< HEAD
        signature: &[u8],
        public_key: Option<&[u8]>,
=======
        signature: &SignatureData,
        public_key: Option<&PublicKeyData>,
>>>>>>> a3194277
        function_call: SliceData,
    ) -> Result<BuilderData> {
        Function::add_sign_to_encoded_input(&self.abi_version, signature, public_key, function_call)
    }

    /// Encode account storage fields
    pub fn encode_storage_fields(
        &self,
        mut init_fields: HashMap<String, TokenValue>,
    ) -> Result<BuilderData> {
        let mut tokens = vec![];
        for param in &self.fields {
            let token = init_fields
                .remove_entry(&param.name)
                .map(|(name, value)| Token { name, value });

            if self.init_fields.contains(&param.name) {
                let token = token.ok_or_else(|| AbiError::InvalidInputData {
                    msg: format!(
                        "Storage field '{}' is marked as `init` and should be supplied",
                        param.name
                    ),
                })?;
                tokens.push(token);
            } else {
                if token.is_some() {
                    return Err(error!(AbiError::InvalidInputData {
                        msg: format!(
                            "Storage field '{}' is not marked as `init` and should not be supplied",
                            param.name
                        )
                    }));
                }
                tokens.push(Token {
                    name: param.name.clone(),
                    value: TokenValue::default_value(&param.kind),
                });
            }
        }
        TokenValue::pack_values_into_chain(&tokens, vec![], &self.abi_version)
    }

    /// Decode account storage fields
    pub fn decode_storage_fields(
        &self,
        data: SliceData,
        allow_partial: bool,
    ) -> Result<Vec<Token>> {
        TokenValue::decode_params(&self.fields, data, &self.abi_version, allow_partial)
    }

    /// Get signature and signed hash from function call data
    pub fn get_signature_data(
        &self,
        cursor: SliceData,
        address: Option<MsgAddressInt>,
    ) -> Result<(Vec<u8>, Vec<u8>)> {
        Function::get_signature_data(&self.abi_version, cursor, address)
    }
}

#[cfg(test)]
#[path = "tests/test_contract.rs"]
mod tests_common;
#[cfg(test)]
#[path = "tests/v1/test_contract.rs"]
mod tests_v1;
#[cfg(test)]
#[path = "tests/v2/test_contract.rs"]
mod tests_v2;<|MERGE_RESOLUTION|>--- conflicted
+++ resolved
@@ -11,23 +11,19 @@
 * limitations under the License.
 */
 
-<<<<<<< HEAD
-use crate::param::SerdeParam;
-=======
->>>>>>> a3194277
 use crate::{
-    error::AbiError, event::Event, function::Function, param::Param, param_type::ParamType,
-    token::Token, TokenValue,
+    error::AbiError,
+    event::Event,
+    function::Function,
+    param::{Param, SerdeParam},
+    param_type::ParamType,
+    token::Token,
+    TokenValue,
+
 };
 use serde::de::Error as SerdeError;
 use serde_json;
 use std::collections::HashMap;
-<<<<<<< HEAD
-use std::io;
-use std::{collections::HashSet, fmt::Display};
-use ton_block::{MsgAddressInt, Serializable};
-use ton_types::{error, fail, BuilderData, HashmapE, Result, SliceData};
-=======
 use std::fmt::Display;
 use std::io;
 use ton_block::{MsgAddressInt, Serializable};
@@ -35,7 +31,6 @@
     error, fail, BuilderData, HashmapE, Result, SliceData, ED25519_PUBLIC_KEY_LENGTH,
     ED25519_SIGNATURE_LENGTH,
 };
->>>>>>> a3194277
 
 pub const MIN_SUPPORTED_VERSION: AbiVersion = ABI_VERSION_1_0;
 pub const MAX_SUPPORTED_VERSION: AbiVersion = ABI_VERSION_2_4;
@@ -338,17 +333,9 @@
     {
         for param in params {
             if !param.kind.is_supported(abi_version) {
-<<<<<<< HEAD
                 return Err(AbiError::NotSupported {
                     subject: format!("Parameter type {}", param.kind),
                     version: *abi_version,
-=======
-                return Err(AbiError::InvalidData {
-                    msg: format!(
-                        "Parameters of type {} are not supported in ABI v{}",
-                        param.kind, abi_version
-                    ),
->>>>>>> a3194277
                 }
                 .into());
             }
@@ -506,10 +493,7 @@
 
     /// Changes initial values for public contract variables
     pub fn update_data(&self, data: SliceData, tokens: &[Token]) -> Result<SliceData> {
-<<<<<<< HEAD
         self.check_data_map_support()?;
-=======
->>>>>>> a3194277
         let mut map = HashmapE::with_hashmap(Self::DATA_MAP_KEYLEN, data.reference_opt(0));
 
         for token in tokens {
@@ -529,10 +513,7 @@
 
     /// Decode initial values of public contract variables
     pub fn decode_data(&self, data: SliceData, allow_partial: bool) -> Result<Vec<Token>> {
-<<<<<<< HEAD
         self.check_data_map_support()?;
-=======
->>>>>>> a3194277
         let map = HashmapE::with_hashmap(Self::DATA_MAP_KEYLEN, data.reference_opt(0));
 
         let mut tokens = vec![];
@@ -572,13 +553,8 @@
     /// Add sign to messsage body returned by `prepare_input_for_sign` function
     pub fn add_sign_to_encoded_input(
         &self,
-<<<<<<< HEAD
-        signature: &[u8],
-        public_key: Option<&[u8]>,
-=======
         signature: &SignatureData,
         public_key: Option<&PublicKeyData>,
->>>>>>> a3194277
         function_call: SliceData,
     ) -> Result<BuilderData> {
         Function::add_sign_to_encoded_input(&self.abi_version, signature, public_key, function_call)
