--- conflicted
+++ resolved
@@ -1,189 +1,184 @@
-/*
-* Copyright 2018-2020 TON DEV SOLUTIONS LTD.
-*
-* Licensed under the SOFTWARE EVALUATION License (the "License"); you may not use
-* this file except in compliance with the License.
-*
-* Unless required by applicable law or agreed to in writing, software
-* distributed under the License is distributed on an "AS IS" BASIS,
-* WITHOUT WARRANTIES OR CONDITIONS OF ANY KIND, either express or implied.
-* See the License for the specific TON DEV software governing permissions and
-* limitations under the License.
-*/
-
-use crate::{ param_type::ParamType, token::{Token, TokenValue} };
-
-use num_bigint::{BigInt, BigUint};
-use serde::ser::{Serialize, Serializer, SerializeMap};
-<<<<<<< HEAD
-use std::collections::HashMap;
-use ton_types::{Cell, Result, serialize_tree_of_cells};
-=======
-use std::collections::{HashMap, BTreeMap};
-use ton_types::{Cell, error, fail, Result, serialize_tree_of_cells};
->>>>>>> 613a9646
-
-pub struct Detokenizer;
-
-impl Detokenizer {
-    pub fn detokenize(tokens: &[Token]) -> Result<String> {
-        Ok(
-            serde_json::to_string(
-                &Self::detokenize_to_json_value(tokens)?
-            )?
-        )
-    }
-
-    pub fn detokenize_to_json_value(tokens: &[Token]) -> Result<serde_json::Value> {
-        Ok(serde_json::to_value(&FunctionParams{params: tokens})?)
-    }
-
-    pub fn detokenize_optional(tokens: &HashMap<String, TokenValue>) -> Result<String> {
-        Ok(
-            serde_json::to_string(
-                &Self::detokenize_optional_to_json_value(tokens)?
-            )?
-        )
-    }
-
-    pub fn detokenize_optional_to_json_value(tokens: &HashMap<String, TokenValue>) -> Result<serde_json::Value> {
-        serde_json::to_value(&tokens).map_err(|err| err.into())
-    }
-}
-
-pub struct FunctionParams<'a> {
-    params: &'a [Token],
-}
-
-impl<'a> Serialize for FunctionParams<'a> {
-        fn serialize<S>(&self, serializer: S) -> std::result::Result<S::Ok, S::Error>
-    where
-        S: Serializer,
-    {
-        let mut map = serializer.serialize_map(Some(self.params.len()))?;
-
-        for token in self.params {
-                map.serialize_entry(&token.name, &token.value)?;
-            }
-
-        map.end()
-    }
-}
-
-impl Token {
-    pub fn detokenize_big_int<S>(number: &BigInt, serializer: S) -> std::result::Result<S::Ok, S::Error>
-    where
-        S: Serializer,
-    {
-        serializer.serialize_str(&number.to_str_radix(10))
-    }
-
-    pub fn detokenize_big_uint<S>(
-        number: &BigUint,
-        size: usize,
-        serializer: S,
-    ) -> std::result::Result<S::Ok, S::Error>
-    where
-        S: Serializer,
-    {
-        let uint_str = if size == 256 {
-            format!("0x{:0>64}", number.to_str_radix(16))
-        } else {
-            number.to_str_radix(10)
-        };
-        serializer.serialize_str(&uint_str)
-    }
-
-    pub fn detokenize_hashmap<S>(_key_type: &ParamType, values: &BTreeMap<String, TokenValue>, serializer: S) -> std::result::Result<S::Ok, S::Error>
-    where
-        S: Serializer,
-    {
-        let mut map = serializer.serialize_map(Some(values.len()))?;
-        for (k, v) in values {
-            map.serialize_entry(k, v)?;
-        }
-        map.end()
-    }
-
-    pub fn detokenize_cell<S>(cell: &Cell, serializer: S) -> std::result::Result<S::Ok, S::Error>
-    where
-        S: Serializer,
-    {
-        let mut data = vec![];
-        serialize_tree_of_cells(cell, &mut data)
-            .map_err(|err| serde::ser::Error::custom(err.to_string()))?;
-
-        let data = base64::encode(&data);
-        serializer.serialize_str(&data)
-    }
-
-    pub fn detokenize_bytes<S>(arr: &Vec<u8>, serializer: S) -> std::result::Result<S::Ok, S::Error>
-    where
-        S: Serializer,
-    {
-        let data = hex::encode(arr);
-        serializer.serialize_str(&data)
-    }
-
-    pub fn detokenize_public_key<S>(value: &Option<ed25519_dalek::PublicKey>, serializer: S) -> std::result::Result<S::Ok, S::Error>
-    where
-        S: Serializer,
-    {
-        if let Some(key) = value {
-            Self::detokenize_bytes(&key.to_bytes().to_vec(), serializer)
-        } else {
-            serializer.serialize_str("")
-        }
-    }
-
-    pub fn detokenize_optional<S>(value: &Option<ed25519_dalek::PublicKey>, serializer: S) -> std::result::Result<S::Ok, S::Error>
-    where
-        S: Serializer,
-    {
-        if let Some(key) = value {
-            Self::detokenize_bytes(&key.to_bytes().to_vec(), serializer)
-        } else {
-            serializer.serialize_str("")
-        }
-    }
-}
-
-impl Serialize for TokenValue {
-    fn serialize<S>(&self, serializer: S) -> std::result::Result<S::Ok, S::Error>
-    where
-        S: Serializer,
-    {
-        match self {
-            TokenValue::Uint(uint) => {
-                Token::detokenize_big_uint(&uint.number, uint.size, serializer)
-            }
-            TokenValue::Int(int) => Token::detokenize_big_int(&int.number, serializer),
-            TokenValue::VarUint(size, uint) => {
-                Token::detokenize_big_uint(&uint, (size - 1) * 8, serializer)
-            }
-            TokenValue::VarInt(_, int) => Token::detokenize_big_int(&int, serializer),
-            TokenValue::Bool(b) => serializer.serialize_bool(b.clone()),
-            TokenValue::Tuple(tokens) => {
-                FunctionParams {params: tokens}.serialize(serializer)
-            },
-            TokenValue::Array(_, ref tokens) => tokens.serialize(serializer),
-            TokenValue::FixedArray(_, ref tokens) => tokens.serialize(serializer),
-            TokenValue::Cell(ref cell) => Token::detokenize_cell(cell, serializer),
-            TokenValue::Map(key_type, _, ref map) =>
-                Token::detokenize_hashmap(key_type, map, serializer),
-            TokenValue::Address(ref address) => serializer.serialize_str(&address.to_string()),
-            TokenValue::Bytes(ref arr) => Token::detokenize_bytes(arr, serializer),
-            TokenValue::FixedBytes(ref arr) => Token::detokenize_bytes(arr, serializer),
-            TokenValue::String(string) => serializer.serialize_str(string),
-            TokenValue::Gram(gram) => Token::detokenize_big_int(&gram.value(), serializer),
-            TokenValue::Time(time) => {
-                Token::detokenize_big_uint(&BigUint::from(*time), 64, serializer)
-            }
-            TokenValue::Expire(expire) => {
-                Token::detokenize_big_uint(&BigUint::from(*expire), 32, serializer)
-            }
-            TokenValue::PublicKey(key) => Token::detokenize_public_key(&key, serializer),
-            TokenValue::Optional(_, value) => value.serialize(serializer),
-        }
-    }
-}
+/*
+* Copyright 2018-2020 TON DEV SOLUTIONS LTD.
+*
+* Licensed under the SOFTWARE EVALUATION License (the "License"); you may not use
+* this file except in compliance with the License.
+*
+* Unless required by applicable law or agreed to in writing, software
+* distributed under the License is distributed on an "AS IS" BASIS,
+* WITHOUT WARRANTIES OR CONDITIONS OF ANY KIND, either express or implied.
+* See the License for the specific TON DEV software governing permissions and
+* limitations under the License.
+*/
+
+use crate::{ param_type::ParamType, token::{Token, TokenValue} };
+
+use num_bigint::{BigInt, BigUint};
+use serde::ser::{Serialize, Serializer, SerializeMap};
+use std::collections::{HashMap, BTreeMap};
+use ton_types::{Cell, error, fail, Result, serialize_tree_of_cells};
+
+pub struct Detokenizer;
+
+impl Detokenizer {
+    pub fn detokenize(tokens: &[Token]) -> Result<String> {
+        Ok(
+            serde_json::to_string(
+                &Self::detokenize_to_json_value(tokens)?
+            )?
+        )
+    }
+
+    pub fn detokenize_to_json_value(tokens: &[Token]) -> Result<serde_json::Value> {
+        Ok(serde_json::to_value(&FunctionParams{params: tokens})?)
+    }
+
+    pub fn detokenize_optional(tokens: &HashMap<String, TokenValue>) -> Result<String> {
+        Ok(
+            serde_json::to_string(
+                &Self::detokenize_optional_to_json_value(tokens)?
+            )?
+        )
+    }
+
+    pub fn detokenize_optional_to_json_value(tokens: &HashMap<String, TokenValue>) -> Result<serde_json::Value> {
+        serde_json::to_value(&tokens).map_err(|err| err.into())
+    }
+}
+
+pub struct FunctionParams<'a> {
+    params: &'a [Token],
+}
+
+impl<'a> Serialize for FunctionParams<'a> {
+        fn serialize<S>(&self, serializer: S) -> std::result::Result<S::Ok, S::Error>
+    where
+        S: Serializer,
+    {
+        let mut map = serializer.serialize_map(Some(self.params.len()))?;
+
+        for token in self.params {
+                map.serialize_entry(&token.name, &token.value)?;
+            }
+
+        map.end()
+    }
+}
+
+impl Token {
+    pub fn detokenize_big_int<S>(number: &BigInt, serializer: S) -> std::result::Result<S::Ok, S::Error>
+    where
+        S: Serializer,
+    {
+        serializer.serialize_str(&number.to_str_radix(10))
+    }
+
+    pub fn detokenize_big_uint<S>(
+        number: &BigUint,
+        size: usize,
+        serializer: S,
+    ) -> std::result::Result<S::Ok, S::Error>
+    where
+        S: Serializer,
+    {
+        let uint_str = if size == 256 {
+            format!("0x{:0>64}", number.to_str_radix(16))
+        } else {
+            number.to_str_radix(10)
+        };
+        serializer.serialize_str(&uint_str)
+    }
+
+    pub fn detokenize_hashmap<S>(_key_type: &ParamType, values: &BTreeMap<String, TokenValue>, serializer: S) -> std::result::Result<S::Ok, S::Error>
+    where
+        S: Serializer,
+    {
+        let mut map = serializer.serialize_map(Some(values.len()))?;
+        for (k, v) in values {
+            map.serialize_entry(k, v)?;
+        }
+        map.end()
+    }
+
+    pub fn detokenize_cell<S>(cell: &Cell, serializer: S) -> std::result::Result<S::Ok, S::Error>
+    where
+        S: Serializer,
+    {
+        let mut data = vec![];
+        serialize_tree_of_cells(cell, &mut data)
+            .map_err(|err| serde::ser::Error::custom(err.to_string()))?;
+
+        let data = base64::encode(&data);
+        serializer.serialize_str(&data)
+    }
+
+    pub fn detokenize_bytes<S>(arr: &Vec<u8>, serializer: S) -> std::result::Result<S::Ok, S::Error>
+    where
+        S: Serializer,
+    {
+        let data = hex::encode(arr);
+        serializer.serialize_str(&data)
+    }
+
+    pub fn detokenize_public_key<S>(value: &Option<ed25519_dalek::PublicKey>, serializer: S) -> std::result::Result<S::Ok, S::Error>
+    where
+        S: Serializer,
+    {
+        if let Some(key) = value {
+            Self::detokenize_bytes(&key.to_bytes().to_vec(), serializer)
+        } else {
+            serializer.serialize_str("")
+        }
+    }
+
+    pub fn detokenize_optional<S>(value: &Option<ed25519_dalek::PublicKey>, serializer: S) -> std::result::Result<S::Ok, S::Error>
+    where
+        S: Serializer,
+    {
+        if let Some(key) = value {
+            Self::detokenize_bytes(&key.to_bytes().to_vec(), serializer)
+        } else {
+            serializer.serialize_str("")
+        }
+    }
+}
+
+impl Serialize for TokenValue {
+    fn serialize<S>(&self, serializer: S) -> std::result::Result<S::Ok, S::Error>
+    where
+        S: Serializer,
+    {
+        match self {
+            TokenValue::Uint(uint) => {
+                Token::detokenize_big_uint(&uint.number, uint.size, serializer)
+            }
+            TokenValue::Int(int) => Token::detokenize_big_int(&int.number, serializer),
+            TokenValue::VarUint(size, uint) => {
+                Token::detokenize_big_uint(&uint, (size - 1) * 8, serializer)
+            }
+            TokenValue::VarInt(_, int) => Token::detokenize_big_int(&int, serializer),
+            TokenValue::Bool(b) => serializer.serialize_bool(b.clone()),
+            TokenValue::Tuple(tokens) => {
+                FunctionParams {params: tokens}.serialize(serializer)
+            },
+            TokenValue::Array(_, ref tokens) => tokens.serialize(serializer),
+            TokenValue::FixedArray(_, ref tokens) => tokens.serialize(serializer),
+            TokenValue::Cell(ref cell) => Token::detokenize_cell(cell, serializer),
+            TokenValue::Map(key_type, _, ref map) =>
+                Token::detokenize_hashmap(key_type, map, serializer),
+            TokenValue::Address(ref address) => serializer.serialize_str(&address.to_string()),
+            TokenValue::Bytes(ref arr) => Token::detokenize_bytes(arr, serializer),
+            TokenValue::FixedBytes(ref arr) => Token::detokenize_bytes(arr, serializer),
+            TokenValue::String(string) => serializer.serialize_str(string),
+            TokenValue::Gram(gram) => Token::detokenize_big_int(&gram.value(), serializer),
+            TokenValue::Time(time) => {
+                Token::detokenize_big_uint(&BigUint::from(*time), 64, serializer)
+            }
+            TokenValue::Expire(expire) => {
+                Token::detokenize_big_uint(&BigUint::from(*expire), 32, serializer)
+            }
+            TokenValue::PublicKey(key) => Token::detokenize_public_key(&key, serializer),
+            TokenValue::Optional(_, value) => value.serialize(serializer),
+        }
+    }
+}