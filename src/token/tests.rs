--- conflicted
+++ resolved
@@ -14,13 +14,8 @@
 mod tokenize_tests {
     use crate::token::{Detokenizer, Tokenizer};
     use crate::{Int, Param, ParamType, Token, TokenValue, Uint};
-<<<<<<< HEAD
-    // use serde::Serialize;
-    use std::collections::BTreeMap;
     use token::{Detokenizer, Tokenizer};
-=======
     use std::collections::{BTreeMap, HashMap};
->>>>>>> a3194277
     use ton_block::{Grams, MsgAddress};
     use ton_types::{AccountId, BuilderData, Cell, SliceData, ED25519_PUBLIC_KEY_LENGTH};
 
@@ -630,7 +625,6 @@
             TokenValue::Tuple(vec![
                 Token::new("q1", TokenValue::Uint(Uint::new(314, 32))),
                 Token::new("q2", TokenValue::Int(Int::new(15, 8))),
-<<<<<<< HEAD
             ]),
         );
         map.insert(
@@ -640,17 +634,6 @@
                 Token::new("q2", TokenValue::Int(Int::new(6, 8))),
             ]),
         );
-=======
-            ]),
-        );
-        map.insert(
-            format!("{}", 2i8),
-            TokenValue::Tuple(vec![
-                Token::new("q1", TokenValue::Uint(Uint::new(92, 32))),
-                Token::new("q2", TokenValue::Int(Int::new(6, 8))),
-            ]),
-        );
->>>>>>> a3194277
         expected_tokens.push(Token::new(
             "c",
             TokenValue::Map(
@@ -975,13 +958,7 @@
         let expected_tokens = vec![
             Token::new(
                 "a",
-<<<<<<< HEAD
-                TokenValue::PublicKey(Some(
-                    ed25519_dalek::PublicKey::from_bytes(&[0xcc; 32]).unwrap(),
-                )),
-=======
                 TokenValue::PublicKey(Some([0xcc; ED25519_PUBLIC_KEY_LENGTH])),
->>>>>>> a3194277
             ),
             Token::new("b", TokenValue::PublicKey(None)),
         ];
@@ -1097,27 +1074,16 @@
         assert!(Tokenizer::tokenize_optional_params(
             &params,
             &serde_json::from_str(input).unwrap(),
-<<<<<<< HEAD
-=======
-            &HashMap::new()
->>>>>>> a3194277
         )
         .is_err(),);
     }
 }
 
 mod types_check_tests {
-<<<<<<< HEAD
-    use std::collections::BTreeMap;
-    use ton_block::MsgAddress;
-    use ton_types::Cell;
-    use {Int, Param, ParamType, Token, TokenValue, Uint};
-=======
     use crate::{Int, Param, ParamType, Token, TokenValue, Uint};
     use std::collections::BTreeMap;
     use ton_block::MsgAddress;
     use ton_types::Cell;
->>>>>>> a3194277
 
     #[test]
     fn test_type_check() {
@@ -1411,12 +1377,8 @@
 }
 
 mod default_values_tests {
-<<<<<<< HEAD
-=======
     use crate::{ParamType, TokenValue};
->>>>>>> a3194277
     use chrono::prelude::Utc;
-    use {ParamType, TokenValue};
 
     #[test]
     fn test_time_default_value() {
