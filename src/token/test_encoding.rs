--- conflicted
+++ resolved
@@ -18,24 +18,15 @@
 
 use ton_block::{AnycastInfo, Grams, MsgAddress, Serializable};
 use ton_types::dictionary::{HashmapE, HashmapType};
-<<<<<<< HEAD
-use ton_types::{AccountId, BuilderData, Cell, IBitstring, Result, SliceData};
-=======
 use ton_types::{
     AccountId, BuilderData, Cell, IBitstring, Result, SliceData, ED25519_PUBLIC_KEY_LENGTH,
 };
->>>>>>> a3194277
 
 use crate::contract::{
     AbiVersion, ABI_VERSION_1_0, ABI_VERSION_2_0, ABI_VERSION_2_1, ABI_VERSION_2_2,
     MAX_SUPPORTED_VERSION,
 };
-<<<<<<< HEAD
-
-use {Int, Param, ParamType, Token, TokenValue, Uint};
-=======
 use crate::{Int, Param, ParamType, Token, TokenValue, Uint};
->>>>>>> a3194277
 
 fn put_array_into_map<T: Serializable>(array: &[T]) -> HashmapE {
     let mut map = HashmapE::with_bit_len(32);
@@ -877,21 +868,12 @@
     builder.append_u32(0).unwrap();
     builder.checked_append_reference(Cell::default()).unwrap();
 
-<<<<<<< HEAD
-    let public_key =
-        ed25519_dalek::PublicKey::from_bytes(&[0u8; ed25519_dalek::PUBLIC_KEY_LENGTH]).unwrap();
-=======
     let public_key = [0u8; ED25519_PUBLIC_KEY_LENGTH];
->>>>>>> a3194277
 
     builder.append_bit_zero().unwrap();
     builder.append_bit_one().unwrap();
     builder
-<<<<<<< HEAD
-        .append_raw(&public_key.to_bytes(), ed25519_dalek::PUBLIC_KEY_LENGTH * 8)
-=======
         .append_raw(&public_key, ED25519_PUBLIC_KEY_LENGTH * 8)
->>>>>>> a3194277
         .unwrap();
     builder.append_u64(12345).unwrap();
     builder.append_u32(67890).unwrap();
@@ -1410,7 +1392,6 @@
         builder,
         &[ABI_VERSION_2_1],
     );
-<<<<<<< HEAD
 }
 
 #[test]
@@ -1530,6 +1511,4 @@
         .unwrap();
 
     assert_eq!(encoded, root);
-=======
->>>>>>> a3194277
 }