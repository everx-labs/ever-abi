--- conflicted
+++ resolved
@@ -12,12 +12,7 @@
 */
 
 mod param_type_tests {
-<<<<<<< HEAD
-    use Param;
-    use ParamType;
-=======
     use crate::{Param, ParamType};
->>>>>>> a3194277
 
     #[test]
     fn test_param_type_signature() {
