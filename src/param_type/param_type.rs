/*
* Copyright (C) 2019-2021 TON Labs. All Rights Reserved.
*
* Licensed under the SOFTWARE EVALUATION License (the "License"); you may not use
* this file except in compliance with the License.
*
* Unless required by applicable law or agreed to in writing, software
* distributed under the License is distributed on an "AS IS" BASIS,
* WITHOUT WARRANTIES OR CONDITIONS OF ANY KIND, either express or implied.
* See the License for the specific TON DEV software governing permissions and
* limitations under the License.
*/

//! Function and event param types.

use crate::contract::{AbiVersion, ABI_VERSION_1_0, ABI_VERSION_2_1, ABI_VERSION_2_4};
use crate::{contract::ABI_VERSION_2_0, AbiError};
use std::fmt;

<<<<<<< HEAD
use ton_types::{error, Result};
=======
use crate::contract::{AbiVersion, ABI_VERSION_1_0, ABI_VERSION_2_0, ABI_VERSION_2_1};
use crate::{AbiError, Param};

use ton_types::{error, BuilderData, Result};
>>>>>>> a3194277

/// Function and event param types.
#[derive(Debug, Clone, PartialEq, Eq)]
pub enum ParamType {
    /// uint<M>: unsigned integer type of M bits.
    Uint(usize),
    /// int<M>: signed integer type of M bits.
    Int(usize),
    /// varuint<M>: variable length unsigned integer type of maximum M bytes.
    VarUint(usize),
    /// varint<M>: variable length integer type of maximum M bytes.
    VarInt(usize),
    /// bool: boolean value.
    Bool,
    /// Tuple: several values combined into tuple.
    Tuple(Vec<Param>),
    /// T[]: dynamic array of elements of the type T.
    Array(Box<ParamType>),
    /// T[k]: dynamic array of elements of the type T.
    FixedArray(Box<ParamType>, usize),
    /// cell - tree of cells
    Cell,
    /// hashmap - values dictionary
    Map(Box<ParamType>, Box<ParamType>),
    /// TON message address
    Address,
    /// byte array
    Bytes,
    /// fixed size byte array
    FixedBytes(usize),
    /// UTF8 string
    String,
    /// Nanograms
    Token,
    /// Timestamp
    Time,
    /// Message expiration time
    Expire,
    /// Public key
    PublicKey,
    /// Optional parameter
    Optional(Box<ParamType>),
    /// Parameter stored in reference
    Ref(Box<ParamType>),
}

impl fmt::Display for ParamType {
    fn fmt(&self, f: &mut fmt::Formatter) -> fmt::Result {
        write!(f, "{}", self.type_signature())
    }
}

impl ParamType {
    /// Returns type signature according to ABI specification
    pub fn type_signature(&self) -> String {
        match self {
            ParamType::Uint(size) => format!("uint{}", size),
            ParamType::Int(size) => format!("int{}", size),
            ParamType::VarUint(size) => format!("varuint{}", size),
            ParamType::VarInt(size) => format!("varint{}", size),
            ParamType::Bool => "bool".to_owned(),
            ParamType::Tuple(params) => {
                let mut signature = "".to_owned();
                for param in params {
                    signature += ",";
                    signature += &param.kind.type_signature();
                }
                signature.replace_range(..1, "(");
                signature + ")"
            }
            ParamType::Array(ref param_type) => format!("{}[]", param_type.type_signature()),
            ParamType::FixedArray(ref param_type, size) => {
                format!("{}[{}]", param_type.type_signature(), size)
            }
            ParamType::Cell => "cell".to_owned(),
            ParamType::Map(key_type, value_type) => format!(
                "map({},{})",
                key_type.type_signature(),
                value_type.type_signature()
            ),
            ParamType::Address => format!("address"),
            ParamType::Bytes => format!("bytes"),
            ParamType::FixedBytes(size) => format!("fixedbytes{}", size),
            ParamType::String => format!("string"),
            ParamType::Token => format!("gram"),
            ParamType::Time => format!("time"),
            ParamType::Expire => format!("expire"),
            ParamType::PublicKey => format!("pubkey"),
            ParamType::Optional(ref param_type) => {
                format!("optional({})", param_type.type_signature())
            }
            ParamType::Ref(ref param_type) => format!("ref({})", param_type.type_signature()),
        }
    }

    pub fn set_components(&mut self, components: Vec<Param>) -> Result<()> {
        match self {
            ParamType::Tuple(params) => {
                if components.len() == 0 {
                    Err(error!(AbiError::EmptyComponents))
                } else {
                    Ok(*params = components)
                }
            }
            ParamType::Array(array_type) => array_type.set_components(components),
            ParamType::FixedArray(array_type, _) => array_type.set_components(components),
            ParamType::Map(_, value_type) => value_type.set_components(components),
            ParamType::Optional(inner_type) => inner_type.set_components(components),
            ParamType::Ref(inner_type) => inner_type.set_components(components),
            _ => {
                if components.len() != 0 {
                    Err(error!(AbiError::UnusedComponents))
                } else {
                    Ok(())
                }
            }
        }
    }

    /// Check if parameter type is supoorted in particular ABI version
    pub fn is_supported(&self, abi_version: &AbiVersion) -> bool {
        match self {
            ParamType::Time | ParamType::Expire | ParamType::PublicKey => {
                abi_version >= &ABI_VERSION_2_0
<<<<<<< HEAD
=======
            }
            ParamType::String
            | ParamType::Optional(_)
            | ParamType::VarInt(_)
            | ParamType::VarUint(_) => abi_version >= &ABI_VERSION_2_1,
            ParamType::Ref(_) => false,
            _ => abi_version >= &ABI_VERSION_1_0,
        }
    }

    pub fn get_map_key_size(&self) -> Result<usize> {
        match self {
            ParamType::Int(size) | ParamType::Uint(size) => Ok(*size),
            ParamType::Address => Ok(crate::token::STD_ADDRESS_BIT_LENGTH),
            _ => Err(error!(AbiError::InvalidData {
                msg: "Only integer and std address values can be map keys".to_owned()
            })),
        }
    }

    pub(crate) fn varint_size_len(size: usize) -> usize {
        8 - ((size - 1) as u8).leading_zeros() as usize
    }

    pub(crate) fn is_large_optional(&self) -> bool {
        self.max_bit_size() >= BuilderData::bits_capacity()
            || self.max_refs_count() >= BuilderData::references_capacity()
    }

    pub(crate) fn max_refs_count(&self) -> usize {
        match self {
            // in-cell serialized types
            ParamType::Uint(_)
            | ParamType::Int(_)
            | ParamType::VarUint(_)
            | ParamType::VarInt(_)
            | ParamType::Bool
            | ParamType::Address
            | ParamType::Token
            | ParamType::Time
            | ParamType::Expire
            | ParamType::PublicKey => 0,
            // reference serialized types
            ParamType::Array(_)
            | ParamType::FixedArray(_, _)
            | ParamType::Cell
            | ParamType::String
            | ParamType::Map(_, _)
            | ParamType::Bytes
            | ParamType::FixedBytes(_)
            | ParamType::Ref(_) => 1,
            // tuple refs is sum of inner types refs
            ParamType::Tuple(params) => params
                .iter()
                .fold(0, |acc, param| acc + param.kind.max_refs_count()),
            // large optional is serialized into reference
            ParamType::Optional(param_type) => {
                if param_type.is_large_optional() {
                    1
                } else {
                    param_type.max_refs_count()
                }
            }
        }
    }

    pub(crate) fn max_bit_size(&self) -> usize {
        match self {
            ParamType::Uint(size) => *size,
            ParamType::Int(size) => *size,
            ParamType::VarUint(size) => Self::varint_size_len(*size) + (size - 1) * 8,
            ParamType::VarInt(size) => Self::varint_size_len(*size) + (size - 1) * 8,
            ParamType::Bool => 1,
            ParamType::Array(_) => 33,
            ParamType::FixedArray(_, _) => 1,
            ParamType::Cell => 0,
            ParamType::Map(_, _) => 1,
            ParamType::Address => 591,
            ParamType::Bytes | ParamType::FixedBytes(_) => 0,
            ParamType::String => 0,
            ParamType::Token => 124,
            ParamType::Time => 64,
            ParamType::Expire => 32,
            ParamType::PublicKey => 257,
            ParamType::Ref(_) => 0,
            ParamType::Tuple(params) => params
                .iter()
                .fold(0, |acc, param| acc + param.kind.max_bit_size()),
            ParamType::Optional(param_type) => {
                if param_type.is_large_optional() {
                    1
                } else {
                    1 + param_type.max_bit_size()
                }
>>>>>>> a3194277
            }
            ParamType::String
            | ParamType::Optional(_)
            | ParamType::VarInt(_)
            | ParamType::VarUint(_) => abi_version >= &ABI_VERSION_2_1,
            ParamType::Ref(_) => abi_version >= &ABI_VERSION_2_4,
            _ => abi_version >= &ABI_VERSION_1_0,
        }
    }
}<|MERGE_RESOLUTION|>--- conflicted
+++ resolved
@@ -17,14 +17,7 @@
 use crate::{contract::ABI_VERSION_2_0, AbiError};
 use std::fmt;
 
-<<<<<<< HEAD
 use ton_types::{error, Result};
-=======
-use crate::contract::{AbiVersion, ABI_VERSION_1_0, ABI_VERSION_2_0, ABI_VERSION_2_1};
-use crate::{AbiError, Param};
-
-use ton_types::{error, BuilderData, Result};
->>>>>>> a3194277
 
 /// Function and event param types.
 #[derive(Debug, Clone, PartialEq, Eq)]
@@ -149,103 +142,6 @@
         match self {
             ParamType::Time | ParamType::Expire | ParamType::PublicKey => {
                 abi_version >= &ABI_VERSION_2_0
-<<<<<<< HEAD
-=======
-            }
-            ParamType::String
-            | ParamType::Optional(_)
-            | ParamType::VarInt(_)
-            | ParamType::VarUint(_) => abi_version >= &ABI_VERSION_2_1,
-            ParamType::Ref(_) => false,
-            _ => abi_version >= &ABI_VERSION_1_0,
-        }
-    }
-
-    pub fn get_map_key_size(&self) -> Result<usize> {
-        match self {
-            ParamType::Int(size) | ParamType::Uint(size) => Ok(*size),
-            ParamType::Address => Ok(crate::token::STD_ADDRESS_BIT_LENGTH),
-            _ => Err(error!(AbiError::InvalidData {
-                msg: "Only integer and std address values can be map keys".to_owned()
-            })),
-        }
-    }
-
-    pub(crate) fn varint_size_len(size: usize) -> usize {
-        8 - ((size - 1) as u8).leading_zeros() as usize
-    }
-
-    pub(crate) fn is_large_optional(&self) -> bool {
-        self.max_bit_size() >= BuilderData::bits_capacity()
-            || self.max_refs_count() >= BuilderData::references_capacity()
-    }
-
-    pub(crate) fn max_refs_count(&self) -> usize {
-        match self {
-            // in-cell serialized types
-            ParamType::Uint(_)
-            | ParamType::Int(_)
-            | ParamType::VarUint(_)
-            | ParamType::VarInt(_)
-            | ParamType::Bool
-            | ParamType::Address
-            | ParamType::Token
-            | ParamType::Time
-            | ParamType::Expire
-            | ParamType::PublicKey => 0,
-            // reference serialized types
-            ParamType::Array(_)
-            | ParamType::FixedArray(_, _)
-            | ParamType::Cell
-            | ParamType::String
-            | ParamType::Map(_, _)
-            | ParamType::Bytes
-            | ParamType::FixedBytes(_)
-            | ParamType::Ref(_) => 1,
-            // tuple refs is sum of inner types refs
-            ParamType::Tuple(params) => params
-                .iter()
-                .fold(0, |acc, param| acc + param.kind.max_refs_count()),
-            // large optional is serialized into reference
-            ParamType::Optional(param_type) => {
-                if param_type.is_large_optional() {
-                    1
-                } else {
-                    param_type.max_refs_count()
-                }
-            }
-        }
-    }
-
-    pub(crate) fn max_bit_size(&self) -> usize {
-        match self {
-            ParamType::Uint(size) => *size,
-            ParamType::Int(size) => *size,
-            ParamType::VarUint(size) => Self::varint_size_len(*size) + (size - 1) * 8,
-            ParamType::VarInt(size) => Self::varint_size_len(*size) + (size - 1) * 8,
-            ParamType::Bool => 1,
-            ParamType::Array(_) => 33,
-            ParamType::FixedArray(_, _) => 1,
-            ParamType::Cell => 0,
-            ParamType::Map(_, _) => 1,
-            ParamType::Address => 591,
-            ParamType::Bytes | ParamType::FixedBytes(_) => 0,
-            ParamType::String => 0,
-            ParamType::Token => 124,
-            ParamType::Time => 64,
-            ParamType::Expire => 32,
-            ParamType::PublicKey => 257,
-            ParamType::Ref(_) => 0,
-            ParamType::Tuple(params) => params
-                .iter()
-                .fold(0, |acc, param| acc + param.kind.max_bit_size()),
-            ParamType::Optional(param_type) => {
-                if param_type.is_large_optional() {
-                    1
-                } else {
-                    1 + param_type.max_bit_size()
-                }
->>>>>>> a3194277
             }
             ParamType::String
             | ParamType::Optional(_)
