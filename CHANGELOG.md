# Release Notes

All notable changes to this project will be documented in this file.

## Version: 2.2.10

### New
 - Update num crate
<<<<<<< HEAD
 - Removed unneeded cell tag cleaning (there is no more tag)
 - Move big int2 (#103)
=======
 - Auto update patch version
 - Removed unneeded cell&#x27;s tag cleaning (there is no more tag)
 - Auto update patch version
 - Increased version
 - Auto update patch version
 - Fixed version
 - Auto update patch version
 - Auto update patch version
 - Move big int2 (#103)
 - change detokenizer
 - Co-authored-by: sergeyyar &lt;sergey.yar.1979@gamil.com&gt;
 - fix conversion
 - Auto update patch version
 - Update Cargo.toml
 - Update Cargo.toml
 - Update Cargo.toml
 - Update tests.rs
 - Auto update patch version
 - Auto update patch version
 - Update CHANGELOG.md
 - Improve tokenization errors
 - Fixes after review
 - Auto update patch version
 - Update CHANGELOG.md
 - Auto update patch version
 - Version 2.2.9
 - Co-authored-by: Slava &lt;slava@qey.ai&gt;
 - Co-authored-by: Tonjen &lt;jenkins@tonlabs.io&gt;
 - Co-authored-by: Kirill Zavarovskiy &lt;zavarovskii@ya.ru&gt;
 - Co-authored-by: ViacheslavB &lt;bvscd@mail.ru&gt;
 - Co-authored-by: Alexey Danilevich &lt;alexvd@inbox.ru&gt;
 - Co-authored-by: Alexey Vavilin &lt;mnogoborec@mail.ru&gt;
 - Co-authored-by: SergeyY &lt;43989533+yaroslavser@users.noreply.github.com&gt;
 - Co-authored-by: sergeyyar &lt;sergey.yar.1979@gamil.com&gt;
 - Co-authored-by: Alexey Vavilin &lt;45162748+AlexeyVavilin@users.noreply.github.com&gt;
 - Improve tokenization errors
 - fix conversion
 - Automatic update project. #none
 - change detokenizer
 - Co-authored-by: sergeyyar &lt;sergey.yar.1979@gamil.com&gt;
 - Removed unneeded cell&#x27;s tag cleaning (there is no more tag)
 - Update num crate

>>>>>>> 2bf89da7

## [2.2] - 2021-07-19

### New

[ABI 2.2 introduces the new fixed message body layout](docs/ABI_2.2_spec.md) while sections and types stay the same as in [ABI 2.1](./ABI_2.1_spec.md). Read below. 


## [2.1] - 2021-07-19

### New

- `fields` section,
- `string` type,
- `optional` type,
- `varInt` and `varuint` types.<|MERGE_RESOLUTION|>--- conflicted
+++ resolved
@@ -2,58 +2,17 @@
 
 All notable changes to this project will be documented in this file.
 
-## Version: 2.2.10
+## [2.3] - 2022-07-07
 
 ### New
- - Update num crate
-<<<<<<< HEAD
- - Removed unneeded cell tag cleaning (there is no more tag)
+ - Change detokenizer
+ - Fix conversion
+ - Improve tokenization errors
  - Move big int2 (#103)
-=======
- - Auto update patch version
- - Removed unneeded cell&#x27;s tag cleaning (there is no more tag)
- - Auto update patch version
- - Increased version
- - Auto update patch version
- - Fixed version
- - Auto update patch version
- - Auto update patch version
- - Move big int2 (#103)
- - change detokenizer
- - Co-authored-by: sergeyyar &lt;sergey.yar.1979@gamil.com&gt;
- - fix conversion
- - Auto update patch version
- - Update Cargo.toml
- - Update Cargo.toml
- - Update Cargo.toml
- - Update tests.rs
- - Auto update patch version
- - Auto update patch version
- - Update CHANGELOG.md
- - Improve tokenization errors
- - Fixes after review
- - Auto update patch version
- - Update CHANGELOG.md
- - Auto update patch version
- - Version 2.2.9
- - Co-authored-by: Slava &lt;slava@qey.ai&gt;
- - Co-authored-by: Tonjen &lt;jenkins@tonlabs.io&gt;
- - Co-authored-by: Kirill Zavarovskiy &lt;zavarovskii@ya.ru&gt;
- - Co-authored-by: ViacheslavB &lt;bvscd@mail.ru&gt;
- - Co-authored-by: Alexey Danilevich &lt;alexvd@inbox.ru&gt;
- - Co-authored-by: Alexey Vavilin &lt;mnogoborec@mail.ru&gt;
- - Co-authored-by: SergeyY &lt;43989533+yaroslavser@users.noreply.github.com&gt;
- - Co-authored-by: sergeyyar &lt;sergey.yar.1979@gamil.com&gt;
- - Co-authored-by: Alexey Vavilin &lt;45162748+AlexeyVavilin@users.noreply.github.com&gt;
- - Improve tokenization errors
- - fix conversion
- - Automatic update project. #none
- - change detokenizer
- - Co-authored-by: sergeyyar &lt;sergey.yar.1979@gamil.com&gt;
  - Removed unneeded cell&#x27;s tag cleaning (there is no more tag)
  - Update num crate
+ - Update tests.rs
 
->>>>>>> 2bf89da7
 
 ## [2.2] - 2021-07-19
 
