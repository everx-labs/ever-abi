--- conflicted
+++ resolved
@@ -2,7 +2,6 @@
 
 All notable changes to this project will be documented in this file.
 
-<<<<<<< HEAD
 ## Version 2.4.0
 
 ### New
@@ -29,11 +28,10 @@
 ### Breaking
 - `data` section in ABI JSON is removed.
 - `fixedbytes` – type is deprecated
-=======
+
 ## Version 2.3.147
 
 - Use crypto functions from ever-types
->>>>>>> a3194277
 
 ## Version 2.3.130
 
